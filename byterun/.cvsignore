--- conflicted
+++ resolved
@@ -16,9 +16,5 @@
 *.lib
 .gdb_history
 *.so
-<<<<<<< HEAD
 *.a
-=======
-*.a
-.depend.nt
->>>>>>> 47c6b518
+.depend.nt