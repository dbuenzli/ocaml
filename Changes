Working version
---------------

(Changes that can break existing programs are marked with a "*")

### Language features

- #7557, #1726: multi-indices for extended indexing operators
  (Florian Angeletti, review by Gabriel Radanne)

### Internal/compiler-libs changes:

- #7927, #8527: Replace long tuples into records in typeclass.ml
  (Ulugbek Abdullaev, review by David Allsopp and Gabriel Scherer)

- #1901: Fix lexing of character literals in comments
  (Pieter Goetschalckx, review by Damien Doligez)

- #2288: Move middle end code from [Asmgen] to [Clambda_middle_end] and
  [Flambda_middle_end].  Run [Un_anf] from the middle end, not [Cmmgen].
  (Mark Shinwell, review by Pierre Chambart)

<<<<<<< HEAD
- #8692: Remove Misc.may_map and similar
  (Leo White, review by Gabriel Scherer and Thomas Refis)

- #8677: Use unsigned comparisons in amd64 and i386 emitter of Lcondbranch3.
  (Greta Yorsh, review by Xavier Leroy)
=======
### Code generation and optimizations:

- #8672: Optimise Switch code generation on booleans.
  (Stephen Dolan, review by Pierre Chambart)
>>>>>>> c91e2125

### Runtime system:

- #8619: Ensure Gc.minor_words remains accurate after a GC.
  (Stephen Dolan, Xavier Leroy and David Allsopp,
   review by Xavier Leroy and Gabriel Scherer)

* #8711: The major GC hooks are no longer allowed to interact with the
   OCaml heap.
   (Jacques-Henri Jourdan, review by Damien Doligez)

### Standard library:

- #8657: Optimization in [Array.make] when initializing with unboxed
   or young values.
   (Jacques-Henri Jourdan, review by Gabriel Scherer and Stephen Dolan)

- #8634: Statistical memory profiling provided by the Gc.Memprof
   module.
   Incomplete version: does not sample
     - objects allocated in the minor heap in native mode,
     - objects allocated by de-marshalling.
   (Jacques-Henri Jourdan, review by Stephen Dolan, Gabriel Scherer and
    Damien Doligez)

### Other libraries:

- #1939, #2023: Implement Unix.truncate and Unix.ftruncate on Windows.
  (Florent Monnier and Nicolás Ojeda Bär, review by David Allsopp)

### Build system:

- #8650: ensure that "make" variables are defined before use;
  revise generation of config/util.ml to better quote special characters
  (Xavier Leroy, review by David Allsopp)

- #8690, #8696: avoid rebuilding the world when files containing primitives
  change.
  (Stephen Dolan, review by Gabriel Scherer, Sébastien Hinderer and
   Thomas Refis)

### Bug fixes:

- #8622: Don't generate #! headers over 127 characters.
  (David Allsopp, review by Xavier Leroy and Stephen Dolan)

- #8715: minor bugfixes in CamlinternalFormat; removes the unused
  and misleading function CamlinternalFormat.string_of_formatting_gen
  (Gabriel Scherer and Florian Angeletti,
   review by Florian Angeletti and Gabriel Radanne)

OCaml 4.09.0
------------

### Code generation and optimizations:

- #2278: Remove native code generation support for 32-bit Intel macOS,
  iOS and other Darwin targets.
  (Mark Shinwell, review by Nicolas Ojeda Bar and Xavier Leroy)

- #7887: ensure frame table is 8-aligned on ARM64 and PPC64
  (Xavier Leroy, report by Mark Hayden, review by Mark Shinwell
   and Gabriel Scherer)

- #8507: Shorten symbol names of anonymous functions in Flambda mode
  (the directory portions are now hidden)
  (Mark Shinwell, review by Nicolás Ojeda Bär)

- #7931, #1904: Add FreeBSD/aarch64 support
  (Greg V, review by Sébastien Hinderer, Stephen Dolan, Damien Doligez
   and Xavier Leroy)

- #8547: Optimize matches that are an affine function of the input.
  (Stefan Muenzel, review by Alain Frisch, Gabriel Scherer)

- #8681, #8699, #8712: Fix code generation with nested let rec of functions.
  (Stephen Dolan, Leo White, Gabriel Scherer and Pierre Chambart,
   review by Gabriel Scherer, reports by Alexey Solovyev and Jonathan French)

### Compiler user-interface and warnings:

* #2276: Remove support for compiler plugins and hooks (also adds
  [Dynlink.unsafe_get_global_value])
  (Mark Shinwell, Xavier Clerc, review by Nicolás Ojeda Bär,
  Florian Angeletti, David Allsopp and Xavier Leroy)

- #2301: Hint on type error on int literal
  (Jules Aguillon, review by Nicolás Ojeda Bär , Florian Angeletti,
  Gabriel Scherer and Armaël Guéneau)

- #2307: Hint on type error on int's operators
  (Jules Aguillon, with help from Armaël Guéneau,
   review by Gabriel Scherer and Florian Angeletti)

- #2314: Remove support for gprof profiling.
  (Mark Shinwell, review by Xavier Clerc and Stephen Dolan)

- #3819, #8546 more explanations and tests for illegal permutation
  (Florian Angeletti, review by Gabriel Scherer)

- #8537: fix the -runtime-variant option for bytecode
  (Damien Doligez, review by David Allsopp)

- #8541: Correctly print multi-lines locations
  (Louis Roché, review by Gabriel Scherer)

- #8579: Better error message for private constructors
  of an extensible variant type
  (Guillaume Bury, review by many fine eyes)

### Compiler distribution build system:

- #2267: merge generation of header programs, also fixing parallel build on
  Cygwin.
  (David Allsopp, review by Sébastien Hinderer)

- #8514: Use boot/ocamlc.opt for building, if available.
  (Stephen Dolan, review by Gabriel Scherer)

### Internal/compiler-libs changes:

- #1579: Add a separate types for clambda primitives
  (Pierre Chambart, review by Vincent Laviron and Mark Shinwell)

- #1965: remove loop constructors in Cmm and Mach
  (Vincent Laviron)

- #1973: fix compilation of catches with multiple handlers
  (Vincent Laviron)

- #2190: fix pretty printing (using Pprintast) of "lazy ..." patterns and
  "fun (type t) -> ..." expressions.
  (Nicolás Ojeda Bär, review by Gabriel Scherer)

- #2228, #8545: refactoring the handling of .cmi files
  by moving the logic from Env to a new module Persistent_env
  (Gabriel Scherer, review by Jérémie Dimino and Thomas Refis)

- #2229: Env: remove prefix_idents cache
  (Thomas Refis, review by Frédéric Bour and Gabriel Scherer)

- #2237, #8582: Reorder linearisation of Trywith to avoid a call instruction
  (Vincent Laviron and Greta Yorsh, additional review by Mark Shinwell;
  fix in #8582 by Mark Shinwell, Xavier Leroy and Anil Madhavapeddy)

- #2265: Add bytecomp/opcodes.mli
  (Mark Shinwell, review by Nicolas Ojeda Bar)

- #2268: Improve packing mechanism used for building compilerlibs modules
  into the Dynlink libraries
  (Mark Shinwell, Stephen Dolan, review by David Allsopp)

- #2277: Use newtype names as type variable names
  (Matthew Ryan)

- #2280: Don't make more Clambda constants after starting Cmmgen
  (Mark Shinwell, review by Vincent Laviron)

- #2281: Move some middle-end files around
  (Mark Shinwell, review by Pierre Chambart and Vincent Laviron)

- #2283: Add [is_prefix] and [find_and_chop_longest_common_prefix] to
  [Misc.Stdlib.List]
  (Mark Shinwell, review by Alain Frisch and Stephen Dolan)

- #2284: Add various utility functions to [Misc] and remove functions
  from [Misc.Stdlib.Option] that are now in [Stdlib.Option]
  (Mark Shinwell, review by Thomas Refis)

- #2286: Functorise [Consistbl]
  (Mark Shinwell, review by Gabriel Radanne)

- #2291: Add [Compute_ranges] pass
  (Mark Shinwell, review by Vincent Laviron)

- #2292: Add [Proc.frame_required] and [Proc.prologue_required].
  Move tail recursion label creation to [Linearize].  Correctly position
  [Lprologue] relative to [Iname_for_debugger] operations.
  (Mark Shinwell, review by Vincent Laviron)

- #2308: More debugging information on [Cmm] terms
  (Mark Shinwell, review by Stephen Dolan)

- #7878, #8542: Replaced TypedtreeIter with tast_iterator
  (Isaac "Izzy" Avram, review by Gabriel Scherer and Nicolás Ojeda Bär)

- #8598: Replace "not is_nonexpansive" by "maybe_expansive".
  (Thomas Refis, review by David Allsopp, Florian Angeletti, Gabriel Radanne,
   Gabriel Scherer and Xavier Leroy)

### Runtime system:

- #1725, #2279: Deprecate Obj.set_tag and Obj.truncate
  (Stephen Dolan, review by Gabriel Scherer, Damien Doligez and Xavier Leroy)

- #2075, #7729: rename _T macro used to support Unicode in the (Windows) runtime
  in order to avoid compiler warning
  (Nicolás Ojeda Bär, review by Gabriel Scherer and David Allsopp)

* #2240: Constify "identifier" in struct custom_operations
  (Cedric Cellier, review by Xavier Leroy)

- #2250: Remove extra integer sign-extension in compare functions
  (Stefan Muenzel, review by Xavier Leroy)

* #2293: Constify "caml_named_value"
  (Stephen Dolan, review by Xavier Leroy)

- #8607: Remove obsolete macros for pre-2002 MSVC support
  (Stephen Dolan, review by Nicolás Ojeda Bär and David Allsopp)

- #8656: Fix a bug in [caml_modify_generational_global_root]
  (Jacques-Henri Jourdan, review by Gabriel Scherer)

### Standard library:

- #2262: take precision (.<n>) and flags ('+' and ' ') into account
  in printf %F
  (Pierre Roux, review by Gabriel Scherer)

- #6148, #8596: optimize some buffer operations
  (Damien Doligez, reports by John Whitington and Alain Frisch,
   review by Jeremy Yallop and Gabriel Scherer)

### Other libraries:

- #2112: Fix Thread.yield unfairness with busy threads yielding to each
  other.
  (Andrew Hunter, review by Jacques-Henri Jourdan, Spiros Eliopoulos, Stephen
  Weeks, & Mark Shinwell)

- #7903, #2306: Make Thread.delay interruptible by signals again
  (Xavier Leroy, review by Jacques-Henri Jourdan and Edwin Török)

- #2248: Unix alloc_sockaddr: Fix read of uninitialized memory for an
  unbound Unix socket. Add support for receiving abstract (Linux) socket paths.
  (Tim Cuthbertson, review by Sébastien Hinderer and Jérémie Dimino)

- #2289: Delete the vmthreads library. This library was deprecated in 4.08.0.
  (Jérémie Dimino)

- #2318: Delete the graphics library. This library is now available
  as a separate "graphics" package in opam. Its new home is:
  https://github.com/ocaml/graphics
  (Jérémie Dimino, review by Nicolas Ojeda Bar, Xavier Leroy and
   Sébastien Hinderer)

### Tools:

- #2221: ocamldep will now correctly allow a .ml file in an include directory
  that appears first in the search order to shadow a .mli appearing in a later
  include directory.
  (Nicolás Ojeda Bär, review by Florian Angeletti)

### Manual and documentation:

- #7584, #8538: Document .cmt* files in the "overview" of ocaml{c,opt}
  (Oxana Kostikova, rewiew by Florian Angeletti)

- #8515: manual, precise constraints on reexported types
  (Florian Angeletti, review by Gabriel Scherer)

### Bug fixes:

- #7156, #8594: make top level use custom printers if they are available
  (Andrew Litteken, report by Martin Jambon, review by Nicolás Ojeda Bär,
   Thomas Refis, Armaël Guéneau, Gabriel Scherer, David Allsopp)
- #3249: ocamlmklib should reject .cmxa files
  (Xavier Leroy)
- #7937, #2287: fix uncaught Unify exception when looking for type
  declaration
  (Florian Angeletti, review by Jacques Garrigue)

- #2296: Fix parsing of hexadecimal floats with underscores in the exponent.
  (Hugo Heuzard and Xavier Leroy, review by Gabriel Scherer)

- #8610, #8613: toplevel printing, consistent deduplicated name for types
  (Florian Angeletti, review by Thomas Refis and Gabriel Scherer,
   reported by Xavier Clerc)

- #8635, #8636: Fix a bad side-effect of the -allow-approx option of
  ocamldep. It used to turn some errors into successes
  (Jérémie Dimino)

OCaml 4.08.0
------------

### Language features:

- #1947: Introduce binding operators (let*, let+, and* etc.)
  (Leo White, review by Thomas Refis)

- #1892: Allow shadowing of items coming from an include
  (Thomas Refis, review by Gabriel Radanne)

- #2122: Introduce local substitutions in signatures: "type t := type_expr"
  and "module M := Extended(Module).Path"
  (Thomas Refis, with help and review from Leo White, and Alain Frisch)

- #1804: New notion of "alerts" that generalizes the deprecated warning
      [@@ocaml.alert deprecated "Please use bar instead!"]
      [@@ocaml.alert unsafe "Please use safe_foo instead!"]
  (Alain Frisch, review by Leo White and Damien Doligez)

- #6422, #7083, #305, #1568: Allow `exception` under or-patterns
  (Thomas Refis, with help and review from Alain Frisch, Gabriel Scherer, Jeremy
  Yallop, Leo White and Luc Maranget)


- #1705: Allow @@attributes on exception declarations.
  (Hugo Heuzard, review by Gabriel Radanne and Thomas Refis)

- #1506, #2147, #2166, #2167: Extended `open` to arbitrary module
  expression in structures and to applicative paths in signatures
  (Runhang Li, review by Alain Frisch, Florian Angeletti, Jeremy Yallop,
  Leo White and Thomas Refis)

* #2106: .~ is now a reserved keyword, and is no longer available
  for use in extended indexing operators
  (Jeremy Yallop, review by Gabriel Scherer, Florian Angeletti, and
   Damien Doligez)

* #7841, #2041, #2235: allow modules from include directories
  to shadow other ones, even in the toplevel; for a example, including
  a directory that defines its own Result module will shadow the stdlib's.
  (Jérémie Dimino, review by Alain Frisch and David Allsopp)

### Type system:

- #2110: Partial support for GADTs inside or-patterns;
  The type equalities introduced by the GADT constructor are only
  available inside the or-pattern; they cannot be used in the
  right-hand-side of the clause, when both sides of the or-pattern
  agree on it.
  (Thomas Refis and Leo White, review by Jacques Garrigue)

- #1826: allow expanding a type to a private abbreviation instead of
  abstracting when removing references to an identifier.
  (Thomas Refis and Leo White, review by Jacques Garrigue)

- #1942, #2244: simplification of the static check
  for recursive definitions
  (Alban Reynaud and Gabriel Scherer,
   review by Jeremy Yallop, Armaël Guéneau and Damien Doligez)

### Standard library:

- #2128: Add Fun module: `id, const, flip, negate, protect`
  (protect is a "try_finally" combinator)
  https://caml.inria.fr/pub/docs/manual-ocaml/libref/Fun.html
  (Many fine eyes)

- #2010: Add Bool module
  https://caml.inria.fr/pub/docs/manual-ocaml/libref/Bool.html
  (Many fine eyes)

- #2011: Add Int module
  https://caml.inria.fr/pub/docs/manual-ocaml/libref/Int.html
  (Many fine eyes)

- #1940: Add Option module and Format.pp_print_option
  `none, some, value, get, bind, join, map, fold, iter`, etc.
  https://caml.inria.fr/pub/docs/manual-ocaml/libref/Option.html
  (Many fine eyes)

- #1956: Add Result module and Format.pp_print_result
  `ok, error, value, get_ok, bind, join, map, map_error`, etc.
  https://caml.inria.fr/pub/docs/manual-ocaml/libref/Result.html
  (Many fine eyes)

- #1855, #2118: Add `Fun.protect ~finally` for enforcing local
  invariants whether a function raises or not, similar to
  `unwind-protect` in Lisp and `FINALLY` in Modula-2. It is careful
  about preserving backtraces and treating exceptions in finally as
  errors.
  (Marcello Seri and Guillaume Munch-Maccagnoni, review by Daniel
  Bünzli, Gabriel Scherer, François Bobot, Nicolás Ojeda Bär, Xavier
  Clerc, Boris Yakobowski, Damien Doligez, and Xavier Leroy)

* #1605: Deprecate Stdlib.Pervasives. Following #1010, Pervasives
  is no longer needed and Stdlib should be used instead.
  (Jérémie Dimino, review by Nicolás Ojeda Bär)

- #2185: Add `List.filter_map`
  (Thomas Refis, review by Alain Frisch and Gabriel Scherer)

- #1957: Add Stack.{top_opt,pop_opt} and Queue.{peek_opt,take_opt}.
  (Vladimir Keleshev, review by Nicolás Ojeda Bär and Gabriel Scherer)

- #1182: Add new Printf formats %#d %#Ld %#ld %#nd (idem for %i and %u) for
  alternative integer formatting -- inserts '_' between blocks of digits.
  (ygrek, review by Gabriel Scherer)

- #1959: Add Format.dprintf, a printing function which outputs a closure
  usable with %t.
  (Gabriel Radanne, request by Armaël Guéneau,
   review by Florian Angeletti and Gabriel Scherer)

- #1986, #6450: Add Set.disjoint
  (Nicolás Ojeda Bär, review by Gabriel Scherer)

- #7812, #2125: Add Filename.chop_suffix_opt
  (Alain Frisch, review by Nicolás Ojeda Bär, suggestion by whitequark)

- #1864: Extend Bytes and Buffer with functions to read/write
  binary representations of numbers
  (Alain Frisch and Daniel Bünzli)

- #1458: Add unsigned operations unsigned_div, unsigned_rem, unsigned_compare
  and unsigned_to_int to modules Int32, Int64, Nativeint.
  (Nicolás Ojeda Bär, review by Daniel Bünzli, Alain Frisch and Max Mouratov)

- #2002: Add Format.pp_print_custom_break, a new more general kind of break
  hint that can emit non-whitespace characters.
  (Vladimir Keleshev and Pierre Weis, review by Josh Berdine, Gabriel Radanne)

- #1966: Add Format semantic tags using extensible sum types.
  (Gabriel Radanne, review by Nicolás Ojeda Bär)

- #1794: Add constants zero, one, minus_one and functions succ,
  pred, is_finite, is_infinite, is_nan, is_integer, trunc, round,
  next_after, sign_bit, min, max, min_max, min_num, max_num,
  min_max_num to module Float.
  (Christophe Troestler, review by Alain Frish, Xavier Clerc and Daniel Bünzli)

- #1354, #2177: Add fma support to Float module.
  (Laurent Thévenoux, review by Alain Frisch, Jacques-Henri Jourdan,
  Xavier Leroy)



- #5072, #6655, #1876: add aliases in Stdlib for built-in types
  and exceptions.
  (Jeremy Yallop, reports by Pierre Letouzey and David Sheets,
   review by Valentin Gatien-Baron, Gabriel Scherer and Alain Frisch)

- #1731: Format, use raise_notrace to preserve backtraces.
  (Frédéric Bour, report by Jules Villard, review by Gabriel Scherer)

- #6701, #1185, #1803: make float_of_string and string_of_float
  locale-independent.
  (ygrek, review by Xavier Leroy and Damien Doligez)

- #7795, #1782: Fix off-by-one error in Weak.create.
  (KC Sivaramakrishnan, review by Gabriel Scherer and François Bobot)

- #7235: Format, flush err_formatter at exit.
  (Pierre Weis, request by Jun Furuse)

- #1857, #7812: Remove Sort module, deprecated since 2000 and emitting
  a deprecation warning since 4.02.
  (whitequark)

- #1923: Arg module sometimes misbehaved instead of rejecting invalid
  -keyword=arg inputs
  (Valentin Gatien-Baron, review by Gabriel Scherer)

- #1959: Small simplification and optimization to Format.ifprintf
  (Gabriel Radanne, review by Gabriel Scherer)

- #2119: clarify the documentation of Set.diff
  (Gabriel Scherer, suggestion by John Skaller)

- #2145: Deprecate the mutability of Gc.control record fields
  (Damien Doligez, review by Alain Frisch)

- #2159, #7874: annotate {String,Bytes}.equal as being [@@noalloc].
  (Pierre-Marie Pédrot, review by Nicolás Ojeda Bär)

- #1936: Add module Float.Array
  (Damien Doligez, review by Xavier Clerc and Alain Frisch)

- #2183: Fix segfault in Array.create_float with -no-flat-float-array
  (Damien Doligez, review by Gabriel Scherer and Jeremy Yallop)

- #1525: Make function set_max_indent respect documentation
  (Pierre Weis, Richard Bonichon, review by Florian Angeletti)

- #2202: Correct Hashtbl.MakeSeeded.{add_seq,replace_seq,of_seq} to use
  functor hash function instead of default hash function. Hashtbl.Make.of_seq
  shouldn't create randomized hash tables.
  (David Allsopp, review by Alain Frisch)

### Other libraries:

- #2533, #1839, #1949: added Unix.fsync
  (Francois Berenger, Nicolás Ojeda Bär, review by Daniel Bünzli, David Allsopp
  and ygrek)

- #1792, #7794: Add Unix.open_process_args{,_in,_out,_full} similar to
  Unix.open_process{,_in,_out,_full}, but passing an explicit argv array.
  (Nicolás Ojeda Bär, review by Jérémie Dimino, request by Volker Diels-Grabsch)

- #1999: Add Unix.process{,_in,_out,_full}_pid to retrieve opened process's
  pid.
  (Romain Beauxis, review by Nicolás Ojeda Bär)

- #2222: Set default status in waitpid when pid is zero. Otherwise,
  status value is undefined.
  (Romain Beauxis and Xavier Leroy, review by Stephen Dolan)

* #2104, #2211, #4127, #7709: Fix Thread.sigmask. When
  system threads are loaded, Unix.sigprocmask is now an alias for
  Thread.sigmask. This changes the behavior at least on MacOS, where
  Unix.sigprocmask used to change the masks of all threads.
  (Jacques-Henri Jourdan, review by Jérémie Dimino)

- #1061: Add ?follow parameter to Unix.link. This allows hardlinking
  symlinks.
  (Christopher Zimmermann, review by Xavier Leroy, Damien Doligez, David
   Allsopp, David Sheets)

- #2038: Deprecate vm threads.
  OCaml supported both "native threads", based on pthreads,
  and its own green-threads implementation, "vm threads". We are not
  aware of any recent usage of "vm threads", and removing them simplifies
  further maintenance.
  (Jérémie Dimino)

* #4208, #4229, #4839, #6462, #6957, #6950, #1063, #2176,
  #2297: Make (nat)dynlink sound by correctly failing when
  dynlinked module names clash with other modules or interfaces.
  (Mark Shinwell, Leo White, Nicolás Ojeda Bär, Pierre Chambart)

- #2263: Delete the deprecated Bigarray.*.map_file functions in
  favour of `*_of_genarray (Unix.map_file ...)` functions instead. The
  `Unix.map_file` function was introduced in OCaml 4.06.0 onwards.
  (Jérémie Dimino, reviewed by David Allsopp and Anil Madhavapeddy)

### Compiler user-interface and warnings:

- #2096: Add source highlighting for errors & warnings in batch mode
  (Armaël Guéneau, review by Gabriel Scherer and Jérémie Dimino)

- #2133: [@ocaml.warn_on_literal_pattern]: now warn on literal patterns
  found anywhere in a constructor's arguments.
  (Jeremy Yallop, review by Gabriel Scherer)

- #1720: Improve error reporting for missing 'rec' in let-bindings.
  (Arthur Charguéraud and Armaël Guéneau, with help and advice
   from Gabriel Scherer, Frédéric Bour, Xavier Clerc and Leo White)

- #7116, #1430: new -config-var option
  to get the value of a single configuration variable in scripts.
  (Gabriel Scherer, review by Sébastien Hinderer and David Allsopp,
   request by Adrien Nader)

- #1733,1993,1998,2058,2094,2140: Typing error message improvements
    - #1733, change the perspective of the unexpected existential error
      message.
    - #1993, expanded error messages for universal quantification failure
    - #1998, more context for unbound type parameter error
    - #2058, full explanation for unsafe cycles in recursive module
      definitions (suggestion by Ivan Gotovchits)
    - #2094, rewording for "constructor has no type" error
    - #7565, #2140, more context for universal variable escape
      in method type
  (Florian Angeletti, reviews by Jacques Garrique, Armaël Guéneau,
   Gabriel Radanne, Gabriel Scherer and Jeremy Yallop)

- #1913: new flag -dump-into-file to print debug output like -dlambda into
  a file named after the file being built, instead of on stderr.
  (Valentin Gatien-Baron, review by Thomas Refis)

- #1921: in the compilation context passed to ppx extensions,
  add more configuration options related to type-checking:
  -rectypes, -principal, -alias-deps, -unboxed-types, -unsafe-string
  (Gabriel Scherer, review by Gabriel Radanne, Xavier Clerc and Frédéric Bour)

- #1976: Better error messages for extension constructor type mismatches
  (Thomas Refis, review by Gabriel Scherer)

- #1841, #7808: the environment variable OCAMLTOP_INCLUDE_PATH can now
  specify a list of additional include directories for the ocaml toplevel.
  (Nicolás Ojeda Bär, request by Daniel Bünzli, review by Daniel Bünzli and
  Damien Doligez)

- #6638, #1110: introduced a dedicated warning to report
  unused "open!" statements
  (Alain Frisch, report by dwang, review by and design from Leo White)

- #1974: Trigger warning 5 in "let _ = e" and "ignore e" if e is of function
  type and syntactically an application. (For the case of "ignore e" the warning
  already existed, but used to be triggered even when e was not an application.)
  (Nicolás Ojeda Bär, review by Alain Frisch and Jacques Garrigue)

- #7408, #7846, #2015: Check arity of primitives.
  (Hugo Heuzard, review by Nicolás Ojeda Bär)



- #2091: Add a warning triggered by type declarations "type t = ()"
  (Armaël Guéneau, report by linse, review by Florian Angeletti and Gabriel
  Scherer)

- #2004: Use common standard library path `lib/ocaml` for Windows,
  for consistency with OSX & Linux. Previously was located at `lib`.
  (Bryan Phelps, Jordan Walke, review by David Allsopp)

- #6416, #1120: unique printed names for identifiers
  (Florian Angeletti, review by Jacques Garrigue)

- #1691: add shared_libraries to ocamlc -config exporting
  SUPPORTS_SHARED_LIBRARIES from Makefile.config.
  (David Allsopp, review by Gabriel Scherer and Mark Shinwell)

- #6913, #1786: new -match-context-rows option
  to control the degree of optimization in the pattern matching compiler.
  (Dwight Guth, review by Gabriel Scherer and Luc Maranget)

- #1822: keep attributes attached to pattern variables from being discarded.
  (Nicolás Ojeda Bär, review by Thomas Refis)

- #1845: new `-dcamlprimc` option to keep the generated C file containing
  the information about primitives; pass `-fdebug-prefix-map` to the C compiler
  when supported, for reproducible builds
  (Xavier Clerc, review by Jérémie Dimino)

- #1856, #1869: use `BUILD_PATH_PREFIX_MAP` when compiling primitives
  in order to make builds reproducible if code contains uses of
  `__FILE__` or `__LOC__`
  (Xavier Clerc, review by Gabriel Scherer and Sébastien Hinderer)

- #1906: the -unsafe option does not apply to marshalled ASTs passed
  to the compiler directly or by a -pp preprocessor; add a proper
  warning (64) instead of a simple stderr message
  (Valentin Gatien-Baron)

- #1925: Print error locations more consistently between batch mode, toplevel
  and expect tests
  (Armaël Guéneau, review by Thomas Refis, Gabriel Scherer and François Bobot)

- #1930: pass the elements from `BUILD_PATH_PREFIX_MAP` to the assembler
  (Xavier Clerc, review by Gabriel Scherer, Sébastien Hinderer, and
   Xavier Leroy)

- #1945, #2032: new "-stop-after [parsing|typing]" option
  to stop compilation after the parsing or typing pass
  (Gabriel Scherer, review by Jérémie Dimino)

- #1953: Add locations to attributes in the parsetree.
  (Hugo Heuzard, review by Gabriel Radanne)

- #1954: Add locations to toplevel directives.
  (Hugo Heuzard, review by Gabriel Radanne)

* #1979: Remove support for TERM=norepeat when displaying errors
  (Armaël Guéneau, review by Gabriel Scherer and Florian Angeletti)

- #1960: The parser keeps previous location when relocating ast node.
  (Hugo Heuzard, review by Jérémie Dimino)

- #7864, #2109: remove duplicates from spelling suggestions.
  (Nicolás Ojeda Bär, review by Armaël Guéneau)

### Manual and documentation:

- #7548: printf example in the tutorial part of the manual
 (Kostikova Oxana, rewiew by Gabriel Scherer, Florian Angeletti,
 Marcello Seri and Armaël Guéneau)

- #7546, #2020: preambles and introduction for compiler-libs.
  (Florian Angeletti, review by Daniel Bünzli, Perry E. Metzger
  and Gabriel Scherer)

- #7547, #2273: Tutorial on Lazy expressions and patterns in OCaml Manual
  (Ulugbek Abdullaev, review by Florian Angeletti and Gabriel Scherer)

- #7720, #1596, precise the documentation
  of the maximum indentation limit in Format.
  (Florian Angeletti, review by Richard Bonichon and Pierre Weis)

- #7825: html manual split compilerlibs from stdlib in the html
  index of modules
  (Florian Angeletti, review by Perry E. Metzger and Gabriel Scherer)

- #1209, #2008: in the Extension section, use the caml_example environment
  (uses the compiler to check the example code).
  This change was made possible by a lot of tooling work from Florian Angeletti:
  #1702, #1765, #1863, and Gabriel Scherer's #1903.
  (Gabriel Scherer, review by Florian Angeletti)

- #1788, 1831, 2007, 2198, 2232, move language extensions to the core
  chapters:
     - #1788: quoted string description
     - #1831: local exceptions and exception cases
     - #2007: 32-bit, 64-bit and native integer literals
     - #2198: lazy patterns
     - #2232: short object copy notation
  (Florian Angeletti, review by Xavier Clerc, Perry E. Metzger, Gabriel Scherer
   and Jeremy Yallop)

- #1863: caml-tex2, move to compiler-libs
  (Florian Angeletti, review by Sébastien Hinderer and Gabriel Scherer)

- #2105: Change verbatim to caml_example in documentation
  (Maxime Flin, review by Florian Angeletti)

- #2114: ocamldoc, improved manpages for documentation inside modules
  (Florian Angeletti, review by Gabriel Scherer)

- #2117: stdlib documentation, duplicate the operator precedence table
  from the manual inside a separate "OCaml_operators" module.
  (Florian Angeletti, review by Daniel Bünzli, Perry E. Metzger
  and Gabriel Scherer)

- #2187: document "exception A | pat" patterns
  (Florian Angeletti, review by Perry E. Metzger and Jeremy Yallop)

- #8508: refresh \moduleref macro
  (Florian Angeletti, review by Gabriel Scherer)

### Code generation and optimizations:

- #7725, #1754: improve AFL instrumentation for objects and lazy values.
  (Stephen Dolan)

- #1631: AMD64 code generator: emit shorter instruction sequences for the
  sign-extension operations.
  (LemonBoy, review by Alain Frisch and Xavier Leroy)

- #7246, #2146: make a few int64 primitives use [@@unboxed]
  stubs on 32bits
  (Jérémie Dimino)

- #1917: comballoc: ensure object allocation order is preserved
  (Stephen Dolan)

- #6242, #2143, #8558, #8559: Optimize some local functions.
  Local functions that do not escape and whose calls all have
  the same continuation are lowered into a static-catch handler.
  (Alain Frisch, review by Gabriel Scherer)

- #2082: New options [-insn-sched] and [-no-insn-sched] to control
  instruction scheduling.
  (Mark Shinwell, review by Damien Doligez)

- #2239: Fix match miscompilation with flambda
  (Leo White, review by Alain Frisch)

### Runtime system:

- #7198, #7750, #1738: add a function (caml_alloc_custom_mem)
  and three GC parameters to give the user better control of the
  out-of-heap memory retained by custom values; use the function to
  allocate bigarrays and I/O channels.
  (Damien Doligez, review by Alain Frisch)

- #1793: add the -m and -M command-line options to ocamlrun.
  Option -m prints the magic number of the bytecode executable passed
  as argument, -M prints the magic number expected by ocamlrun.
  (Sébastien Hinderer, review by Xavier Clerc and Damien Doligez)

- #1867: Remove the C plugins mechanism.
  (Xavier Leroy, review by David Allsopp, Damien Doligez, Sébastien Hinderer)

- #8627: Require SSE2 for 32-bit mingw port to generate correct code
  for caml_round with GCC 7.4.
  (David Allsopp, review by Xavier Leroy)

- #7676, #2144: Remove old GC heuristic
  (Damien Doligez, report and review by Alain Frisch)

- #1723: Remove internal Meta.static_{alloc,free} primitives.
  (Stephen Dolan, review by Gabriel Scherer)

- #1895: Printexc.get_callstack would return only one frame in native
  code in threads other then the initial one
  (Valentin Gatien-Baron, review by Xavier Leroy)

- #1900, #7814: avoid exporting non-prefixed identifiers in the debug
  and instrumented runtimes.
  (Damien Doligez, report by Gabriel Scherer)

- #2079: Avoid page table lookup in Pervasives.compare with
  no-naked-pointers
  (Sam Goldman, review by Gabriel Scherer, David Allsopp, Stephen Dolan)

- #7829, #8585: Fix pointer comparisons in freelist.c (for 32-bit platforms)
  (David Allsopp and Damien Doligez)

- #8567, #8569: on ARM64, use 32-bit loads to access caml_backtrace_active
  (Xavier Leroy, review by Mark Shinwell and Greta Yorsh)

- #8568: Fix a memory leak in mmapped bigarrays
  (Damien Doligez, review by Xavier Leroy and Jérémie Dimino)

### Tools

- #2182: Split Emacs caml-mode as an independent project.
  (Christophe Troestler, review by Gabriel Scherer)

- #1865: support dark themes in Emacs, and clean up usage of
  deprecated Emacs APIs
  (Wilfred Hughes, review by Clément Pit-Claudel)

- #1590: ocamllex-generated lexers can be instructed not to update
  their lex_curr_p/lex_start_p fields, resulting in a significant
  performance gain when those fields are not required.
  (Alain Frisch, review by Jérémie Dimino)

- #7843, #2013: ocamldoc, better handling of {{!label}text} in the latex
  backend.
  (Florian Angeletti, review by Nicolás Ojeda Bär and Gabriel Scherer)

- #7844, #2040: Emacs, use built-in detection of comments,
  fixes an imenu crash.
  (Wilfred Hughes, review by Christophe Troestler)

- #7850: Emacs, use symbol boundaries in regular expressions,
  fixes an imenu crash.
  (Wilfred Hughes, review by Christophe Troestler)

- #1711: the new 'open' flag in OCAMLRUNPARAM takes a comma-separated list of
  modules to open as if they had been passed via the command line -open flag.
  (Nicolás Ojeda Bär, review by Mark Shinwell)

- #2000: ocamdoc, extended support for "include module type of ..."
  (Florian Angeletti, review by Jérémie Dimino)

- #2045: ocamlmklib now supports options -args and -args0 to provide extra
  command-line arguments in a file.
  (Nicolás Ojeda Bär, review by Gabriel Scherer and Daniel Bünzli)

- #2189: change ocamldep Makefile-output to print each dependency
  on a new line, for more readable diffs of versioned dependencies.
  (Gabriel Scherer, review by Nicolás Ojeda Bär)

- #2223: ocamltest: fix the "bsd" and "not-bsd" built-in actions to
  recognize all BSD variants
  (Damien Doligez, review by Sébastien Hinderer and David Allsopp)

### Compiler distribution build system:

- #1776: add -no-install-bytecode-programs and related configure options to
  control (non-)installation of ".byte" executables.
  (Mark Shinwell, review by Sébastien Hinderer and Gabriel Scherer)

- #1777: add -no-install-source-artifacts and related configure options to
  control installation of .cmt, .cmti, .mli and .ml files.
  (Mark Shinwell, review by Nicolás Ojeda Bär and Sébastien Hinderer)

- #1781: cleanup of the manual's build process.
  (steinuil, review by Marcello Seri, Gabriel Scherer and Florian Angeletti)

- #1797: remove the deprecated Makefile.nt files.
  (Sébastien Hinderer, review by Nicolas Ojeda Bar)

- #1805: fix the bootstrap procedure and its documentation.
  (Sébastien Hinderer, Xavier Leroy and Damien Doligez; review by
  Gabriel Scherer)

- #1840: build system enhancements.
  (Sébastien Hinderer, review by David Allsopp, Xavier Leroy and
  Damien Doligez)

- #1852: merge runtime directories
  (Sébastien Hinderer, review by Xavier Leroy and Damien Doligez)

- #1854: remove the no longer defined BYTECCCOMPOPTS build variable.
  (Sébastien Hinderer, review by Damien Doligez)

- #2024: stop supporting obsolete platforms: Rhapsody (old beta
  version of MacOS X, BeOS, alpha*-*-linux*, mips-*-irix6*,
  alpha*-*-unicos, powerpc-*-aix, *-*-solaris2*, mips*-*-irix[56]*,
  i[3456]86-*-darwin[89].*, i[3456]86-*-solaris*, *-*-sunos* *-*-unicos.
  (Sébastien Hinderer, review by Xavier Leroy, Damien Doligez, Gabriel
  Scherer and Armaël Guéneau)

- #2053: allow unix, vmthreads and str not to be built.
  (David Allsopp, review by Sébastien Hinderer)

* #2059: stop defining OCAML_STDLIB_DIR in s.h.
  (Sébastien Hinderer, review by David Allsopp and Damien Doligez)

* #2066: remove the standard_runtime configuration variable.
  (Sébastien Hinderer, review by Xavier Leroy, Stephen Dolan and
  Damien Doligez)

* #2139: use autoconf to generate the compiler's configuration script
  (Sébastien Hinderer, review by Damien Doligez and David Allsopp)

- #2148: fix a parallel build bug involving CamlinternalLazy.
  (Stephen Dolan, review by Gabriel Scherer and Nicolas Ojeda Bar)

- #2264, #7904: the configure script now sets the Unicode handling mode
  under Windows according to the value of the variable WINDOWS_UNICODE_MODE. If
  WINDOWS_UNICODE_MODE is "ansi" then it is assumed to be the current code page
  encoding. If WINDOWS_UNICODE_MODE is "compatible" or empty or not set at all,
  then encoding is UTF-8 with code page fallback.
  (Nicolás Ojeda Bär, review by Sébastien Hinderer and David Allsopp)

- #2266: ensure Cygwin ports configure with `EXE=.exe`, or the compiler is
  unable to find the camlheader files (subtle regression of #2139/2041)
  (David Allsopp, report and review by Sébastien Hinderer)

- #7919, #2311: Fix assembler detection in configure
  (Sébastien Hinderer, review by David Allsopp)

- #2295: Restore support for bytecode target XLC/AIX/Power
  (Konstantin Romanov, review by Sébastien Hinderer and David Allsopp)

- #8528: get rid of the direct call to the C preprocessor in the testsuite
  (Sébastien Hinderer, review by David Allsopp)

- #7938, #8532: Fix alignment detection for ints on 32-bits platforms
  (Sébastien Hinderer, review by Xavier Leroy)

* #8533: Remove some unused configure tests
  (Stephen Dolan, review by David Allsopp and Sébastien Hinderer)

- #2207, #8604: Add opam files to allow pinning
  (Leo White, Greta Yorsh, review by Gabriel Radanne)

- #8616: configure: use variables rather than arguments for a few options
  (Sébastien Hinderer, review by David Allsopp, Gabriel Scherer and
  Damien Doligez)

- #8632: Correctly propagate flags for --with-pic in configure.
  (David Allsopp, review by Sébastien Hinderer and Damien Doligez)

- #8673: restore SpaceTime and libunwind support in configure script
  (Sébastien Hinderer, review by Damien Doligez)

### Internal/compiler-libs changes:

- #7918, #1703, #1944, #2213, #2257: Add the module
  Compile_common, which factorizes the common part in Compile and
  Optcompile. This also makes the pipeline more modular.
  (Gabriel Radanne, help from Gabriel Scherer and Valentin
   Gatien-Baron, review by Mark Shinwell and Gabriel Radanne,
   regression spotted by Clément Franchini)

- #292: use Menhir as the parser generator for the OCaml parser.
  Satellite GPRs: #1844, #1846, #1853, #1850, #1934, #2151,
  #2174
  (Gabriel Scherer, Nicolás Ojeda Bär, Frédéric Bour, Thomas Refis
   and François Pottier,
   review by Nicolás Ojeda Bär, Leo White and David Allsopp)

- #374: use Misc.try_finally for resource cleanup in the compiler
  codebase. This should fix the problem of catch-and-reraise `try .. with`
  blocks destroying backtrace information -- in the compiler.
  (François Bobot, help from Gabriel Scherer and Nicolás Ojeda Bär,
   review by Gabriel Scherer)

- #1148, #1287, #1288, #1874: significant improvements
  of the tools/check-typo script used over the files of the whole repository;
  contributors are now expected to check that check-typo passes on their
  pull requests; see CONTRIBUTING.md for more details.
  (David Allsopp, review by Damien Doligez and Sébastien Hinderer)

- #1610, #2252: Remove positions from paths
  (Leo White, review by Frédéric Bour and Thomas Refis)

- #1745: do not generalize the type of every sub-pattern,
  only of variables. (preliminary work for GADTs in or-patterns)
  (Thomas Refis, review by Leo White)

- #1909: unsharing pattern types (preliminary work for GADTs in or-patterns)
  (Thomas Refis, with help from Leo White, review by Jacques Garrigue)

- #1748: do not error when instantiating polymorphic fields in patterns.
  (Thomas Refis, review by Gabriel Scherer)

- #2317: type_let: be more careful generalizing parts of the pattern
  (Thomas Refis and Leo White, review by Jacques Garrigue)

- #1746: remove unreachable error variant: Make_seltype_nongen.
  (Florian Angeletti, review by Gabriel Radanne)

- #1747: type_cases: always propagate (preliminary work
  for GADTs in or-patterns)
  (Thomas Refis, review by Jacques Garrigue)

- #1811: shadow the polymorphic comparison in the middle-end
  (Xavier Clerc, review by Pierre Chambart)

- #1833: allow non-val payloads in CMM Ccatch handlers
  (Simon Fowler, review by Xavier Clerc)

- #1866: document the release process
  (Damien Doligez and Gabriel Scherer, review by Sébastien Hinderer,
   Perry E. Metzger, Xavier Leroy and David Allsopp)

- #1886: move the Location.absname reference to Clflags.absname
  (Armaël Guéneau, review by Jérémie Dimino)

- #1894: generalize highlight_dumb in location.ml to handle highlighting
  several locations
  (Armaël Guéneau, review by Gabriel Scherer)

- #1903: parsetree, add locations to all nodes with attributes
  (Gabriel Scherer, review by Thomas Refis)

- #1905: add check-typo-since to check the files changed
  since a given git reference
  (Gabriel Scherer, review by David Allsopp)

- #1910: improve the check-typo use of .gitattributes
  (Gabriel Scherer, review by David Allsopp and Damien Doligez)

- #1938: always check ast invariants after preprocessing
  (Florian Angeletti, review by Alain Frisch and Gabriel Scherer)

- #1941: refactor the command line parsing of ocamlcp and ocamloptp
  (Valentin Gatien-Baron, review by Florian Angeletti)

- #1948: Refactor Stdlib.Format. Notably, use Stdlib.Stack and Stdlib.Queue,
  and avoid exceptions for control flow.
  (Vladimir Keleshev, review by Nicolás Ojeda Bär and Gabriel Scherer)

* #1952: refactor the code responsible for displaying errors and warnings
  `Location.report_error` is removed, use `Location.print_report` instead
  (Armaël Guéneau, review by Thomas Refis)

- #7835, #1980, #8548, #8586: separate scope from stamp in idents and explicitly
  rescope idents when substituting signatures.
  (Thomas Refis, review by Jacques Garrigue and Leo White)

- #1996: expose Pprintast.longident to help compiler-libs users print
  Longident.t values.
  (Gabriel Scherer, review by Florian Angeletti and Thomas Refis)

- #2030: makefile targets to build AST files of sources
  for parser testing. See parsing/HACKING.adoc.
  (Gabriel Scherer, review by Nicolás Ojeda Bär)

* #2041: add a cache for looking up files in the load path
  (Jérémie Dimino, review by Alain Frisch and David Allsopp)

- #2047, #2269: a new type for unification traces
  (Florian Angeletti, report by Leo White (#2269),
   review by Thomas Refis and Gabriel Scherer)

- #2055: Add [Linearize.Lprologue].
  (Mark Shinwell, review by Pierre Chambart)

- #2056: Use [Backend_var] rather than [Ident] from [Clambda] onwards;
  use [Backend_var.With_provenance] for variables in binding position.
  (Mark Shinwell, review by Pierre Chambart)

- #2060: "Phantom let" support for the Clambda language.
  (Mark Shinwell, review by Vincent Laviron)

- #2065: Add [Proc.destroyed_at_reloadretaddr].
  (Mark Shinwell, review by Damien Doligez)

- #2070: "Phantom let" support for the Cmm language.
  (Mark Shinwell, review by Vincent Laviron)

- #2072: Always associate a scope to a type
  (Thomas Refis, review by Jacques Garrigue and Leo White)

- #2074: Correct naming of record field inside [Ialloc] terms.
  (Mark Shinwell, review by Jérémie Dimino)

- #2076: Add [Targetint.print].
  (Mark Shinwell)

- #2080: Add [Proc.dwarf_register_numbers] and
  [Proc.stack_ptr_dwarf_register_number].
  (Mark Shinwell, review by Bernhard Schommer)

- #2088: Add [Clambda.usymbol_provenance].
  (Mark Shinwell, review by Damien Doligez)

- #2152, #2517: refactorize the fixpoint to compute type-system
  properties of mutually-recursive type declarations.
  (Gabriel Scherer and Rodolphe Lepigre, review by Armaël Guéneau)

- #2156: propagate more type information through Lambda and Clambda
  intermediate language, as a preparation step for more future optimizations
  (Pierre Chambart and Alain Frisch, cross-reviewed by themselves)

- #2160: restore --disable-shared support and ensure testsuite runs correctly
  when compiled without shared library support.
  (David Allsopp, review by Damien Doligez and Sébastien Hinderer)

* #2173: removed TypedtreeMap
  (Thomas Refis, review by Gabriel Scherer)

- #7867: Fix #mod_use raising an exception for filenames with no
  extension.
  (Geoff Gole)

- #2100: Fix Unix.getaddrinfo when called on strings containing
  null bytes; it would crash the GC later on.
  (Armaël Guéneau, report and fix by Joe, review by Sébastien Hinderer)

- #7847, #2019: Fix an infinite loop that could occur when the
  (Menhir-generated) parser encountered a syntax error in a certain
  specific state.
  (François Pottier, report by Stefan Muenzel,
  review by Frédéric Bour, Thomas Refis, Gabriel Scherer)

- #1626: Do not allow recursive modules in `with module`
  (Leo White, review by Gabriel Radanne)

- #7726, #1676: Recursive modules, equi-recursive types and stack overflow
  (Jacques Garrigue, report by Jeremy Yallop, review by Leo White)

- #7723, #1698: Ensure `with module` and `with type` do not weaken
  module aliases.
  (Leo White, review by Gabriel Radanne and Jacques Garrigue)

- #1719: fix Pervasives.LargeFile functions under Windows.
  (Alain Frisch)

- #1739: ensure ocamltest waits for child processes to terminate on Windows.
  (David Allsopp, review by Sébastien Hinderer)

- #7554, #1751: Lambda.subst: also update debug event environments
  (Thomas Refis, review by Gabriel Scherer)

- #7238, #1825: in Unix.in_channel_of_descr and Unix.out_channel_of_descr,
  raise an error if the given file description is not suitable for
  character-oriented I/O, for example if it is a block device or a
  datagram socket.
  (Xavier Leroy, review by Jérémie Dimino and Perry E. Metzger)

- #7799, #1820: fix bug where Scanf.format_from_string could fail when
  the argument string contained characters that require escaping.
  (Gabriel Scherer and Nicolás Ojeda Bär, report by Guillaume Melquiond, review
  by Gabriel Scherer)

- #1843: ocamloptp was doing the wrong thing with option -inline-max-unroll.
  (Github user @poechsel, review by Nicolás Ojeda Bär).

- #1890: remove last use of Ctype.unroll_abbrev
  (Thomas Refis, report by Leo White, review by Jacques Garrigue)

- #1893: dev-branch only, warning 40(name not in scope) triggered spurious
  warnings 49(missing cmi) with -no-alias-deps.
  (Florian Angeletti, report by Valentin Gatien-Baron,
  review by Gabriel Scherer)

- #1912: Allow quoted strings, octal/unicode escape sequences and identifiers
  containing apostrophes in ocamllex actions and comments.
  (Pieter Goetschalckx, review by Damien Doligez)

- #7828, #1935: correct the conditions that generate warning 61,
  Unboxable_type_in_prim_decl
  (Stefan Muenzel)

- #1958: allow [module M(_:S) = struct end] syntax
  (Hugo Heuzard, review by Gabriel Scherer)

- #1970: fix order of floatting documentation comments in classes
  (Hugo Heuzard, review by Nicolás Ojeda Bär)

- #1977: [@@ocaml.warning "..."] attributes attached to type declarations are
  no longer ignored.
  (Nicolás Ojeda Bär, review by Gabriel Scherer)

- #7830, #1987: fix ocamldebug crash when printing a value in the scope of
  an `open` statement for which the `.cmi` is not available.
  (Nicolás Ojeda Bär, report by Jocelyn Sérot, review by Gabriel Scherer)

- #7854, #2062: fix an issue where the wrong locale may be used when using
  the legacy ANSI encoding under Windows.
  (Nicolás Ojeda Bär, report by Tiphaine Turpin)

- #2083: Fix excessively aggressive float unboxing and introduce similar fix
  as a preventative measure for boxed int unboxing.
  (Thomas Refis, Mark Shinwell, Leo White)

- #2130: fix printing of type variables with a quote in their name
  (Alain Frisch, review by Armaël Guéneau and Gabriel Scherer,
  report by Hugo Heuzard)

- #2131: fix wrong calls to Env.normalize_path on non-module paths
  (Alain Frisch, review by Jacques Garrigue)

- #2175: Apply substitution to all modules when packing
  (Leo White, review by Gabriel Scherer)

- #2220: Remove duplicate process management code in
  otherlibs/threads/unix.ml
  (Romain Beauxis, review by Gabriel Scherer and Alain Frisch)

- #2231: Env: always freshen persistent signatures before using them
  (Thomas Refis and Leo White, review by Gabriel Radanne)

- #7851, #8570: Module type of allows to transform a malformed
  module type into a vicious signature, breaking soundness
  (Jacques Garrigue, review by Leo White)

- #7923, #2259: fix regression in FlexDLL bootstrapped build caused by
  refactoring the root Makefile for Dune in #2093)
  (David Allsopp, report by Marc Lasson)

- #7929, #2261: Subst.signature: call cleanup_types exactly once
  (Thomas Refis, review by Gabriel Scherer and Jacques Garrigue,
  report by Daniel Bünzli and Jon Ludlam)

- #8550, #8552: Soundness issue with class generalization
  (Jacques Garrigue, review by Leo White and Thomas Refis,
  report by Jeremy Yallop)

OCaml 4.07.1 (4 October 2018)
-----------------------------

### Bug fixes:

- #7815, #1896: major GC crash with first-fit policy
  (Stephen Dolan and Damien Doligez, report by Joris Giovannangeli)

* #7818, #2051: Remove local aliases in functor argument types,
  to prevent the aliasing of their target.
  (Jacques Garrigue, report by mandrykin, review by Leo White)

- #7820, #1897: Fix Array.of_seq. This function used to apply a circular
  permutation of one cell to the right on the sequence.
  (Thierry Martinez, review by Nicolás Ojeda Bär)

- #7821, #1908: make sure that the compilation of extension
  constructors doesn't cause the compiler to load more cmi files
  (Jérémie Dimino, review by Gabriel Scherer)

- #7824, #1914: subtype_row: filter out absent fields when row is closed
  (Leo White and Thomas Refis, report by talex, review by Jacques Garrigue)

- #1915: rec_check.ml is too permissive for certain class declarations.
  (Alban Reynaud with Gabriel Scherer, review by Jeremy Yallop)

- #7833, #1946: typecore: only 1k existential per match, not 100k
  (Thomas Refis, report by Jerome Simeon, review by Jacques Garrigue)

- #7838: -principal causes assertion failure in type checker
  (Jacques Garrigue, report by Markus Mottl, review by Thomas Refis)

OCaml 4.07.0 (10 July 2018)
---------------------------

(Changes that can break existing programs are marked with a "*")

### Language features:

- #6023, #1648: Allow type-based selection of GADT constructors.
  (Thomas Refis and Leo White, review by Jacques Garrigue and Gabriel Scherer)

- #1546: Allow empty variants.
  (Runhang Li, review by Gabriel Radanne and Jacques Garrigue)

### Standard library:

- #4170, #1674: add the constant `Float.pi`.
  (Christophe Troestler, review by Damien Doligez)

- #6139, #1685: Move the Bigarray module to the standard library. Keep the
  bigarray library as on overlay adding the deprecated map_file functions.
  (Jérémie Dimino, review by Mark Shinwell)

- #7528, #1500: add a Format.pp_set_geometry function to avoid memory
  effects in set_margin and set_max_indent.
  (Florian Angeletti, review by Richard Bonichon, Gabriel Radanne,
   Gabiel Scherer and Pierre Weis)

- #7690, #1528: fix the float_of_string function for hexadecimal floats
  with very large values of the exponent.
  (Olivier Andrieu)

- #1002: add a new `Seq` module defining a list-of-thunks style iterator.
  Also add `{to,of}_seq` to several standard modules.
  (Simon Cruanes, review by Alain Frisch and François Bobot)

* #1010: pack all standard library modules into a single module Stdlib
  which is the default opened module (Stdlib itself includes Pervasives) to free
  up the global namespace for other standard libraries, while still allowing any
  OCaml standard library module to be referred to as Stdlib.Module). This is
  implemented efficiently using module aliases (prefixing all modules with
  Stdlib__, e.g. Stdlib__string).
  (Jérémie Dimino, David Allsopp and Florian Angeletti, review by David Allsopp
   and Gabriel Radanne)

- #1637: String.escaped is faster and does not allocate when called with a
  string that does not contain any characters needing to be escaped.
  (Alain Frisch, review by Xavier Leroy and Gabriel Scherer)

- #1638: add a Float module.
  (Nicolás Ojeda Bär, review by Alain Frisch and Jeremy Yallop)

- #1697: Tune [List.init] tailrec threshold so that it does not stack
  overflow when compiled with the Js_of_ocaml backend.
  (Hugo Heuzard, reviewed by Gabriel Scherer)

### Other libraries:

- #7745, #1629: Graphics.open_graph displays the correct window title on
  Windows again (fault introduced by 4.06 Unicode changes).
  (David Allsopp)

* #1406: Unix.isatty now returns true in the native Windows ports when
  passed a file descriptor connected to a Cygwin PTY. In particular, compiler
  colors for the native Windows ports now work under Cygwin/MSYS2.
  (Nicolás Ojeda Bär, review by Gabriel Scherer, David Allsopp, Xavier Leroy)

- #1451: [getpwuid], [getgrgid], [getpwnam], [getgrnam] now raise Unix error
  instead of returning [Not_found] when interrupted by a signal.
  (Arseniy Alekseyev, review by Mark Shinwell and Xavier Leroy)

- #1477: raw_spacetime_lib can now be used in bytecode.
  (Nicolás Ojeda Bär, review by Mark Shinwell)

- #1533: (a) The implementation of Thread.yield for system thread
  now uses nanosleep(1) for enabling better preemption.
  (b) Thread.delay is now an alias for Unix.sleepf.
  (Jacques-Henri Jourdan, review by Xavier Leroy and David Allsopp)

### Compiler user-interface and warnings:

- #7663, #1694: print the whole cycle and add a reference to the manual in
  the unsafe recursive module evaluation error message.
  (Florian Angeletti, report by Matej Košík, review by Gabriel Scherer)

- #1166: In OCAMLPARAM, an alternative separator can be specified as
  first character (instead of comma) in the set ":|; ,"
  (Fabrice Le Fessant)

- #1358: Fix usage warnings with no mli file.
  (Leo White, review by Alain Frisch)

- #1428: give a non dummy location for warning 49 (no cmi found).
  (Valentin Gatien-Baron)

- #1491: Improve error reporting for ill-typed applicative functor
  types, F(M).t.
  (Valentin Gatien-Baron, review by Florian Angeletti and Gabriel Radanne)

- #1496: Refactor the code printing explanation for unification type errors,
  in order to avoid duplicating pattern matches.
  (Armaël Guéneau, review by Florian Angeletti and Gabriel Scherer)

- #1505: Add specific error messages for unification errors involving
  functions of type "unit -> _".
  (Arthur Charguéraud and Armaël Guéneau, with help from Leo White, review by
  Florian Angeletti and Gabriel Radanne)

- #1510: Add specific explanation for unification errors caused by type
  constraints propagated by keywords (such as if, while, for...).
  (Armaël Guéneau and Gabriel Scherer, original design by Arthur Charguéraud,
  review by Frédéric Bour, Gabriel Radanne and Alain Frisch)

- #1515: honor the BUILD_PATH_PREFIX_MAP environment variable
  to enable reproducible builds.
  (Gabriel Scherer, with help from Ximin Luo, review by Damien Doligez)

- #1534: Extend the warning printed when (*) is used, adding a hint to
  suggest using ( * ) instead.
  (Armaël Guéneau, with help and review from Florian Angeletti and Gabriel
  Scherer)

- #1552, #1577: do not warn about ambiguous variables in guards
  (warning 57) when the ambiguous values have been filtered by
  a previous clause.
  (Gabriel Scherer and Thomas Refis, review by Luc Maranget)

- #1554: warnings 52 and 57: fix reference to manual detailed explanation.
  (Florian Angeletti, review by Thomas Refis and Gabriel Scherer)

- #1618: add the -dno-unique-ids and -dunique-ids compiler flags.
  (Sébastien Hinderer, review by Leo White and Damien Doligez)

- #1649: change compilation order of toplevel definitions, so that some
  warnings emitted by the bytecode compiler appear more in-order than before.
  (Luc Maranget, advice and review by Damien Doligez)

- #1806: add linscan to OCAMLPARAM options.
  (Raja Boujbel)

### Code generation and optimizations:

- #7630, #1401: Faster compilation of large modules with Flambda.
  (Pierre Chambart, report by Emilio Jesús Gallego Arias,
  Pierre-Marie Pédrot and Paul Steckler, review by Gabriel Scherer
  and Leo White)

- #7630, #1455: Disable CSE for the initialization function.
  (Pierre Chambart, report by Emilio Jesús Gallego Arias,
   review by Gabriel Scherer and Xavier Leroy)

- #1370: Fix code duplication in Cmmgen.
  (Vincent Laviron, with help from Pierre Chambart,
   reviews by Gabriel Scherer and Luc Maranget)

- #1486: ARM 32-bit port: add support for ARMv8 in 32-bit mode,
  a.k.a. AArch32.
  For this platform, avoid ITE conditional instruction blocks and use
  simpler IT blocks instead.
  (Xavier Leroy, review by Mark Shinwell)

- #1487: Treat negated float comparisons more directly.
  (Leo White, review by Xavier Leroy)

- #1573: emitcode: merge events after instructions reordering.
  (Thomas Refis and Leo White, with help from David Allsopp, review by Frédéric
  Bour)

- #1606: Simplify the semantics of Lambda.free_variables and Lambda.subst,
  including some API changes in bytecomp/lambda.mli.
  (Pierre Chambart, review by Gabriel Scherer)

- #1613: ensure that set-of-closures are processed first so that other
  entries in the let-rec symbol do not get dummy approximations.
  (Leo White and Xavier Clerc, review by Pierre Chambart)

* #1617: Make string/bytes distinguishable in the bytecode.
  (Hugo Heuzard, reviewed by Nicolás Ojeda Bär)

- #1627: Reduce cmx sizes by sharing variable names (Flambda only).
  (Fuyong Quah, Leo White, review by Xavier Clerc)

- #1665: reduce the size of cmx files in classic mode by dropping the
  bodies of functions that will not be inlined.
  (Fuyong Quah, review by Leo White and Pierre Chambart)

- #1666: reduce the size of cmx files in classic mode by dropping the
  bodies of functions that cannot be reached from the module block.
  (Fuyong Quah, review by Leo White and Pierre Chambart)

- #1686: Turn off by default flambda invariants checks.
  (Pierre Chambart)

- #1707: Add [Closure_origin.t] to trace inlined functions to prevent
  infinite loops from repeatedly inlining copies of the same function.
  (Fu Yong Quah)

- #1740: make sure startup.o is always linked in when using
  "-output-complete-obj". Previously, it was always linked in only on some
  platforms, making this option unusable on platforms where it wasn't.
  (Jérémie Dimino, review by Sébastien Hinderer and Xavier Leroy)

### Runtime system:

- #515 #676 #7173: Add a public C API for weak arrays and
  ephemerons. Update the documentation for a 4.03 change: finalisation
  functions are now run before the erasure of the corresponding
  values.
  (François Bobot and Jacques-Henri Jourdan, review by Mark Shinwell,
   Damien Doligez and Frédéric Bour)

- #6411, #1535: don't compile everything with -static-libgcc on mingw32,
  only dllbigarray.dll and libbigarray.a. Allows the use of C++ libraries which
  raise exceptions.
  (David Allsopp)

- #7100, #1476: trigger a minor GC when custom blocks accumulate
  in minor heap.
  (Alain Frisch, report by talex, review by Damien Doligez, Leo White,
  Gabriel Scherer)

- #1431: remove ocamlrun dependencies on curses/terminfo/termcap C library.
  (Xavier Leroy, review by Daniel Bünzli)

- #1478: The Spacetime profiler now works under Windows (but it is not yet
  able to collect profiling information from C stubs).
  (Nicolás Ojeda Bär, review by Xavier Leroy, Mark Shinwell)

- #1483: fix GC freelist accounting for chunks larger than the maximum block
  size.
  (David Allsopp and Damien Doligez)

- #1526: install the debug and instrumented runtimes
  (lib{caml,asm}run{d,i}.a).
  (Gabriel Scherer, reminded by Julia Lawall)

- #1563: simplify implementation of LSRINT and ASRINT.
  (Max Mouratov, review by Frédéric Bour)

- #1644: remove caml_alloc_float_array from the bytecode primitives list
  (it's a native code primitive).
  (David Allsopp)

- #1701: fix missing root bug in #1476.
  (Mark Shinwell)

- #1752: do not alias function arguments to sigprocmask.
  (Anil Madhavapeddy)

- #1753: avoid potential off-by-one overflow in debugger socket path length.
  (Anil Madhavapeddy)

* #1683: Change Marshal format to make Custom_tag objects store their
  length. Old versions of OCaml will no longer be able to parse new marshalled
  files containing custom blocks, but old files will still parse.
  (Stephen Dolan)

### Tools:

- #7643, #1377: ocamldep, fix an exponential blowup in presence of nested
  structures and signatures, e.g. "include struct … include(struct … end) … end"
  (Florian Angeletti, review by Gabriel Scherer, report by Christophe Raffalli)

- #7687, #1653: deprecate -thread option,
  which is equivalent to -I +threads.
  (Nicolás Ojeda Bär, report by Daniel Bünzli)

- #7710: `ocamldep -sort` should exit with nonzero code in case of
  cyclic dependencies.
  (Xavier Leroy, report by Mantis user baileyparker)

- #1537: boot/ocamldep is no longer included in the source distribution;
  boot/ocamlc -depend can be used in its place.
  (Nicolás Ojeda Bär, review by Xavier Leroy and Damien Doligez)

- #1585: optimize output of "ocamllex -ml".
  (Alain Frisch, review by Frédéric Bour and Gabriel Scherer)

- #1667: add command-line options -no-prompt, -no-version, -no-time,
  -no-breakpoint-message and -topdirs-path to ocamldebug.
  (Sébastien Hinderer, review by Damien Doligez)

- #1695: add the -null-crc command-line option to ocamlobjinfo.
  (Sébastien Hinderer, review by David Allsopp and Gabriel Scherer)

- #1710: ocamldoc, improve the 'man' rendering of subscripts and
  superscripts.
  (Gabriel Scherer)

- #1771: ocamldebug, avoid out of bound access.
  (Thomas Refis)

### Manual and documentation:

- #7613: minor rewording of the "refutation cases" paragraph.
  (Florian Angeletti, review by Jacques Garrigue)

- #7647, #1384: emphasize ocaml.org website and forum in README.
  (Yawar Amin, review by Gabriel Scherer)

- #7698, #1545: improve wording in OCaml manual in several places,
  mostly in Chapter 1.  This addresses the easier changes suggested in the PR.
  (Jim Fehrle, review by Florian Angeletti and David Allsopp)

- #1540: manual, decouple verbatim and toplevel style in code examples.
  (Florian Angeletti, review by Gabriel Scherer)

- #1556: manual, add a consistency test for manual references inside
  the compiler source code.
  (Florian Angeletti, review by Gabriel Scherer)

- #1647: manual, subsection on record and variant disambiguation.
  (Florian Angeletti, review by Alain Frisch and Gabriel Scherer)

- #1702: manual, add a signature mode for code examples.
  (Florian Angeletti, review by Gabriel Scherer)

- #1741: manual, improve typesetting and legibility in HTML output.
  (steinuil, review by Gabriel Scherer)

- #1757: style the html manual, changing type and layout.
  (Charles Chamberlain, review by Florian Angeletti, Xavier Leroy,
  Gabriel Radanne, Perry E. Metzger, and Gabriel Scherer)

- #1765: manual, ellipsis in code examples.
  (Florian Angeletti, review and suggestion by Gabriel Scherer)

- #1767: change html manual to use relative font sizes.
  (Charles Chamberlain, review by Daniel Bünzli, Perry E. Metzger,
  Josh Berdine, and Gabriel Scherer)

- #1779: integrate the Bigarray documentation into the main manual.
  (Perry E. Metzger, review by Florian Angeletti and Xavier Clerc)

### Type system:

- #7611, #1491: reject the use of generative functors as applicative.
  (Valentin Gatien-Baron)

- #7706, #1565: in recursive value declarations, track
  static size of locally-defined variables.
  (Gabriel Scherer, review by Jeremy Yallop and Leo White, report by Leo White)

- #7717, #1593: in recursive value declarations, don't treat
  unboxed constructor size as statically known.
  (Jeremy Yallop, report by Pierre Chambart, review by Gabriel Scherer)

- #7767, #1712: restore legacy treatment of partially-applied
  labeled functions in 'let rec' bindings.
  (Jeremy Yallop, report by Ivan Gotovchits, review by Gabriel Scherer)

* #7787, #1652, #1743: Don't remove module aliases in `module type of`
  and `with module`.
  The old behaviour can be obtained using the `[@remove_aliases]` attribute.
  (Leo White and Thomas Refis, review by Jacques Garrigue)

- #1468: Do not enrich type_decls with incoherent manifests.
  (Thomas Refis and Leo White, review by Jacques Garrigue)

- #1469: Use the information from [@@immediate] annotations when
  computing whether a type can be [@@unboxed].
  (Damien Doligez, report by Stephan Muenzel, review by Alain Frisch)

- #1513: Allow compilation units to shadow sub-modules of Pervasives.
  For instance users can now use a largeFile.ml file in their project.
  (Jérémie Dimino, review by Nicolás Ojeda Bär, Alain Frisch and Gabriel
  Radanne)

- #1516: Allow float array construction in recursive bindings
  when configured with -no-flat-float-array.
  (Jeremy Yallop, report by Gabriel Scherer)

- #1583: propagate refined ty_arg to Parmatch checks.
  (Thomas Refis, review by Jacques Garrigue)

- #1609: Changes to ambivalence scope tracking.
  (Thomas Refis and Leo White, review by Jacques Garrigue)

- #1628: Treat reraise and raise_notrace as nonexpansive.
  (Leo White, review by Alain Frisch)

* #1778: Fix Soundness bug with non-generalized type variable and
  local modules.  This is the same bug as #7414, but using local
  modules instead of non-local ones.
  (Leo White, review by Jacques Garrigue)

### Compiler distribution build system:

- #5219, #1680, #1877: use 'install' instead of 'cp'
  in install scripts.
  (Gabriel Scherer, review by Sébastien Hinderer and Valentin Gatien-Baron)

- #7679: make sure .a files are erased before calling ar rc, otherwise
  leftover .a files from an earlier compilation may contain unwanted modules.
  (Xavier Leroy)

- #1571: do not perform architecture tests on 32-bit platforms, allowing
  64-bit back-ends to use 64-bit specific constructs.
  (Xavier Clerc, review by Damien Doligez)

### Internal/compiler-libs changes:

- #7738, #1624: Asmlink.reset also resets lib_ccobjs/ccopts.
  (Cedric Cellier, review by Gabriel Scherer)

- #1488, #1560: Refreshing parmatch.
  (Gabriel Scherer and Thomas Refis, review by Luc Maranget)

- #1502: more command line options for expect tests.
  (Florian Angeletti, review by Gabriel Scherer)

- #1511: show code at error location in expect-style tests,
  using new Location.show_code_at_location function.
  (Gabriel Scherer and Armaël Guéneau,
   review by Valentin Gatien-Baron and Damien Doligez)

- #1519, #1532, #1570: migrate tests to ocamltest.
  (Sébastien Hinderer, review by Gabriel Scherer, Valentin Gatien-Baron
  and Nicolás Ojeda Bär)

- #1520: more robust implementation of Misc.no_overflow_mul.
  (Max Mouratov, review by Xavier Leroy)

- #1557: Organise and simplify translation of primitives.
  (Leo White, review by François Bobot and Nicolás Ojeda Bär)

- #1567: register all idents relevant for reraise.
  (Thomas Refis, review by Alain Frisch and Frédéric Bour)

- #1586: testsuite: 'make promote' for ocamltest tests.
  (The new "-promote" option for ocamltest is experimental
  and subject to change/removal).
  (Gabriel Scherer)

- #1619: expect_test: print all the exceptions, even the unexpected ones.
  (Thomas Refis, review by Jérémie Dimino)

- #1621: expect_test: make sure to not use the installed stdlib.
  (Jérémie Dimino, review by Thomas Refis)

- #1646: add ocamldoc test to ocamltest and
  migrate ocamldoc tests to ocamltest.
  (Florian Angeletti, review by Sébastien Hinderer)

- #1663: refactor flambda specialise/inlining handling.
  (Leo White and Xavier Clerc, review by Pierre Chambart)

- #1679: remove Pbittest from primitives in lambda.
  (Hugo Heuzard, review by Mark Shinwell)

* #1704: Make Ident.t abstract and immutable.
  (Gabriel Radanne, review by Mark Shinwell)

- #1699: Clean up Maps and Sets throughout the compiler.
  Remove the Tbl module in favor of dedicated Maps.
  (Gabriel Radanne, review by Mark Shinwell)

### Bug fixes:

- #4499, #1479: Use native Windows API to implement Sys.getenv,
  Unix.getenv and Unix.environment under Windows.
  (Nicolás Ojeda Bär, report by Alain Frisch, review by David Allsopp, Xavier
  Leroy)

- #5250, #1435: on Cygwin, when ocamlrun searches the path
  for a bytecode executable file, skip directories and other
  non-regular files, like other Unix variants do.
  (Xavier Leroy)

- #6394, #1425: fix fatal_error from Parmatch.get_type_path.
  (Virgile Prevosto, review by David Allsopp, Thomas Refis and Jacques Garrigue)

* #6604, #931: Only allow directives with filename and at the beginning of
  the line.
  (Tadeu Zagallo, report by Roberto Di Cosmo,
   review by Hongbo Zhang, David Allsopp, Gabriel Scherer, Xavier Leroy)

- #7138, #7701, #1693: Keep documentation comments
  even in empty structures and signatures.
  (Leo White, Florian Angeletti, report by Anton Bachin)

- #7178, #7253, #7796, #1790: Make sure a function
  registered with "at_exit" is executed only once when the program exits.
  (Nicolás Ojeda Bär and Xavier Leroy, review by Max Mouratov)

- #7391, #1620: Do not put a dummy method in object types.
  (Thomas Refis, review by Jacques Garrigue)

- #7660, #1445: Use native Windows API to implement Unix.utimes in order to
  avoid unintended shifts of the argument timestamp depending on DST setting.
  (Nicolás Ojeda Bär, review by David Allsopp, Xavier Leroy)

- #7668: -principal is broken with polymorphic variants.
  (Jacques Garrigue, report by Jun Furuse)

- #7680, #1497: Incorrect interaction between Matching.for_let and
  Simplif.simplify_exits.
  (Alain Frisch, report and review by Vincent Laviron)

- #7682, #1495: fix [@@unboxed] for records with 1 polymorphic field.
  (Alain Frisch, report by Stéphane Graham-Lengrand, review by Gabriel Scherer)

- #7695, #1541: Fatal error: exception Ctype.Unify(_) with field override
  (Jacques Garrigue, report by Nicolás Ojeda Bär)

- #7704, #1564: use proper variant tag in non-exhaustiveness warning.
  (Jacques Garrigue, report by Thomas Refis)

- #7711, #1581: Internal typechecker error triggered by a constraint on
   self type in a class type.
  (Jacques Garrigue, report and review by Florian Angeletti)

- #7712, #1576: assertion failure with type abbreviations.
  (Thomas Refis, report by Michael O'Connor, review by Jacques Garrigue)

- #7747: Type checker can loop infinitely and consume all computer memory.
  (Jacques Garrigue, report by kantian)

- #7751, #1657: The toplevel prints some concrete types as abstract.
  (Jacques Garrigue, report by Matej Kosik)

- #7765, #1718: When unmarshaling bigarrays, protect against integer
  overflows in size computations.
  (Xavier Leroy, report by Maximilian Tschirschnitz,
   review by Gabriel Scherer)

- #7760, #1713: Exact selection of lexing engine, that is
  correct "Segfault in ocamllex-generated code using 'shortest'".
  (Luc Maranget, Frédéric Bour, report by Stephen Dolan,
  review by Gabriel Scherer)

- #7769, #1714: calls to Stream.junk could, under some conditions, be
  ignored when used on streams based on input channels.
  (Nicolás Ojeda Bär, report by Michael Perin, review by Gabriel Scherer)

- #7793, #1766: the toplevel #use directive now accepts sequences of ';;'
  tokens. This fixes a bug in which certain files accepted by the compiler were
  rejected by ocamldep.
  (Nicolás Ojeda Bär, report by Hugo Heuzard, review by Hugo Heuzard)

- #1517: More robust handling of type variables in mcomp.
  (Leo White and Thomas Refis, review by Jacques Garrigue)

- #1530, #1574: testsuite, fix 'make parallel' and 'make one DIR=...'
  to work on ocamltest-based tests.
  (Runhang Li and Sébastien Hinderer, review by Gabriel Scherer)

- #1550, #1555: Make pattern matching warnings more robust
  to ill-typed columns.
  (Thomas Refis, with help from Gabriel Scherer and Luc Maranget)

- #1614: consider all bound variables when inlining, fixing a compiler
  fatal error.
  (Xavier Clerc, review by Pierre Chambart, Leo White)

- #1622: fix bug in the expansion of command-line arguments under Windows
  which could result in some elements of Sys.argv being truncated in some cases.
  (Nicolás Ojeda Bär, review by Sébastien Hinderer)

- #1623: Segfault on Windows 64 bits when expanding wildcards in arguments.
  (Marc Lasson, review by David Allsopp, Alain Frisch, Sébastien Hinderer,
   Xavier Leroy, Nicolas Ojeda Bar)

- #1661: more precise principality warning regarding record fields
  disambiguation.
  (Thomas Refis, review by Leo White)

- #1687: fix bug in the printing of short functor types "(S1 -> S2) -> S3".
  (Pieter Goetschalckx, review by Gabriel Scherer)

- #1722: Scrape types in Typeopt.maybe_pointer.
  (Leo White, review by Thomas Refis)

- #1755: ensure that a bigarray is never collected while reading complex
  values.
  (Xavier Clerc, Mark Shinwell and Leo White, report by Chris Hardin,
  reviews by Stephen Dolan and Xavier Leroy)

- #1764: in byterun/memory.c, struct pool_block, use C99 flexible arrays
  if available.
  (Xavier Leroy, review by Max Mouratov)

- #1774: ocamlopt for ARM could generate VFP loads and stores with bad
  offsets, rejected by the assembler.
  (Xavier Leroy, review by Mark Shinwell)

- #1808: handle `[@inlined]` attributes under a module constraint.
  (Xavier Clerc, review by Leo White)

- #1810: use bit-pattern comparison when meeting float approximations.
  (Xavier Clerc, report by Christophe Troestler, review by Nicolás Ojeda Bär
   and Gabriel Scherer)

- #1835: Fix off-by-one errors in Weak.get_copy and Weak.blit.
  (KC Sivaramakrishnan)

- #1849: bug in runtime function generic_final_minor_update()
  that could lead to crashes when Gc.finalise_last is used.
  (report and fix by Yuriy Vostrikov, review by François Bobot)


OCaml 4.06.1 (16 Feb 2018):
---------------------------

### Bug fixes:

- #7661, #1459: fix faulty compilation of patterns
  using extensible variants constructors
  (Luc Maranget, review by Thomas Refis and Gabriel Scherer, report
  by Abdelraouf Ouadjaout and Thibault Suzanne)

- #7702, #1553: refresh raise counts when inlining a function
  (Vincent Laviron, Xavier Clerc, report by Cheng Sun)

- #7704, #1559: Soundness issue with private rows and pattern-matching
  (Jacques Garrigue, report by Jeremy Yallop, review by Thomas Refis)

- #7705, #1558: add missing bounds check in Bigarray.Genarray.nth_dim.
  (Nicolás Ojeda Bär, report by Jeremy Yallop, review by Gabriel Scherer)

- #7713, #1587: Make pattern matching warnings more robust
  to ill-typed columns; this is a backport of #1550 from 4.07+dev
  (Thomas Refis, review by Gabriel Scherer, report by Andreas Hauptmann)

- #1470: Don't commute negation with float comparison
  (Leo White, review by Xavier Leroy)

- #1538: Make pattern matching compilation more robust to ill-typed columns
  (Gabriel Scherer and Thomas Refis, review by Luc Maranget)

OCaml 4.06.0 (3 Nov 2017):
--------------------------

(Changes that can break existing programs are marked with a "*")

### Language features:

- #6271, #7529, #1249: Support "let open M in ..."
  in class expressions and class type expressions.
  (Alain Frisch, reviews by Thomas Refis and Jacques Garrigue)

- #792: fix limitations of destructive substitutions, by
  allowing "S with type t := type-expr",
  "S with type M.t := type-expr", "S with module M.N := path"
  (Valentin Gatien-Baron, review by Jacques Garrigue and Leo White)

* #1064, #1392: extended indexing operators, add a new class of
  user-defined indexing operators, obtained by adding at least
  one operator character after the dot symbol to the standard indexing
  operators: e,g ".%()", ".?[]", ".@{}<-":
    let ( .%() ) = List.nth in [0; 1; 2].%(1)
  After this change, functions or methods with an explicit polymorphic type
  annotation and of which the first argument is optional now requires a space
  between the dot and the question mark,
  e.g. "<f:'a.?opt:int->unit>" must now be written "<f:'a. ?opt:int->unit>".
  (Florian Angeletti, review by Damien Doligez and Gabriel Radanne)

- #1118: Support inherited field in object type expression
    type t = < m : int >
    type u = < n : int; t; k : int >
  (Runhang Li, review by Jeremy Yallop, Leo White, Jacques Garrigue,
   and Florian Angeletti)

* #1232: Support Unicode character escape sequences in string
  literals via the \u{X+} syntax. These escapes are substituted by the
  UTF-8 encoding of the Unicode character.
  (Daniel Bünzli, review by Damien Doligez, Alain Frisch, Xavier
  Leroy and Leo White)

- #1247: M.(::) construction for expressions
  and patterns (plus fix printing of (::) in the toplevel)
  (Florian Angeletti, review by Alain Frisch, Gabriel Scherer)

* #1252: The default mode is now safe-string, can be overridden
  at configure time or at compile time.
  (See #1386 below for the configure-time options)
  This breaks the code that uses the 'string' type as mutable
  strings (instead of Bytes.t, introduced by 4.02 in 2014).
  (Damien Doligez)

* #1253: Private extensible variants
  This change breaks code relying on the undocumented ability to export
  extension constructors for abstract type in signature. Briefly,
    module type S = sig
      type t
      type t += A
    end
   must now be written
    module type S = sig
      type t = private ..
      type t += A
   end
  (Leo White, review by Alain Frisch)

- #1333: turn off warning 40 by default
  (Constructor or label name used out of scope)
  (Leo White)

- #1348: accept anonymous type parameters in `with` constraints:
    S with type _ t = int
  (Valentin Gatien-Baron, report by Jeremy Yallop)

### Type system

- #2642, #1225: unique names for weak type variables
    # ref [];;
    - : '_weak1 list ref = {contents = []}
  (Florian Angeletti, review by Frédéric Bour, Jacques Garrigue,
   Gabriel Radanne and Gabriel Scherer)

* #6738, #7215, #7231, #556: Add a new check that 'let rec'
  bindings are well formed.
  (Jeremy Yallop, reviews by Stephen Dolan, Gabriel Scherer, Leo
   White, and Damien Doligez)

- #1142: Mark assertions nonexpansive, so that 'assert false'
  can be used as a placeholder for a polymorphic function.
  (Stephen Dolan)

### Standard library:

- #8223, #7309, #1026: Add update to maps. Allows to update a
  binding in a map or create a new binding if the key had no binding
    val update: key -> ('a option -> 'a option) -> 'a t -> 'a t
  (Sébastien Briais, review by Daniel Bünzli, Alain Frisch and
  Gabriel Scherer)

- #7515, #1147: Arg.align now optionally uses the tab character '\t' to
  separate the "unaligned" and "aligned" parts of the documentation string. If
  tab is not present, then space is used as a fallback. Allows to have spaces in
  the unaligned part, which is useful for Tuple options.
  (Nicolás Ojeda Bär, review by Alain Frisch and Gabriel Scherer)

* #615: Format, add symbolic formatters that output symbolic
  pretty-printing items. New fields have been added to the
  formatter_out_functions record, thus this change will break any code building
  such record from scratch.
  When building Format.formatter_out_functions values redefining the out_spaces
  field, "{ fmt_out_funs with out_spaces = f; }" should be replaced by
  "{ fmt_out_funs with out_spaces = f; out_indent = f; }" to maintain the old
  behavior.
  (Richard Bonichon and Pierre Weis, review by Alain Frisch, original request by
  Spiros Eliopoulos in #506)

* #943: Fixed the divergence of the Pervasives module between the stdlib
  and threads implementations.  In rare circumstances this can change the
  behavior of existing applications: the implementation of Pervasives.close_out
  used when compiling with thread support was inconsistent with the manual.
  It will now not suppress exceptions escaping Pervasives.flush anymore.
  Developers who want the old behavior should use Pervasives.close_out_noerr
  instead.  The stdlib implementation, used by applications not compiled
  with thread support, will now only suppress Sys_error exceptions in
  Pervasives.flush_all.  This should allow exceedingly unlikely assertion
  exceptions to escape, which could help reveal bugs in the standard library.
  (Markus Mottl, review by Hezekiah M. Carty, Jeremie Dimino, Damien Doligez,
  Alain Frisch, Xavier Leroy, Gabriel Scherer and Mark Shinwell)

- #1034: List.init : int -> (int -> 'a) -> 'a list
  (Richard Degenne, review by David Allsopp, Thomas Braibant, Florian
  Angeletti, Gabriel Scherer, Nathan Moreau, Alain Frisch)

- #1091 Add the Uchar.{bom,rep} constants.
  (Daniel Bünzli, Alain Frisch)

- #1091: Add Buffer.add_utf_{8,16le,16be}_uchar to encode Uchar.t
  values to the corresponding UTF-X transformation formats in Buffer.t
  values.
  (Daniel Bünzli, review by Damien Doligez, Max Mouratov)

- #1175: Bigarray, add a change_layout function to each Array[N]
  submodules.
  (Florian Angeletti)

* #1306: In the MSVC and Mingw ports, "Sys.rename src dst" no longer fails if
  file "dst" exists, but replaces it with file "src", like in the other ports.
  (Xavier Leroy)

- #1314: Format, use the optional width information
  when formatting a boolean: "%8B", "%-8B" for example
  (Xavier Clerc, review by Gabriel Scherer)

- c9cc0f25138ce58e4f4e68c4219afe33e2a9d034: Resurrect tabulation boxes
  in module Format. Rewrite/extend documentation of tabulation boxes.
  (Pierre Weis)

### Other libraries:

- #7564, #1211: Allow forward slashes in the target of symbolic links
  created by Unix.symlink under Windows.
  (Nicolás Ojeda Bär, review by David Allsopp)

* #7640, #1414: reimplementation of Unix.execvpe to fix issues
  with the 4.05 implementation.  The main issue is that the current
  directory was always searched (last), even if the current directory
  is not listed in the PATH.
  (Xavier Leroy, report by Louis Gesbert and Arseniy Alekseyev,
   review by Ivan Gotovchits)

- #997, #1077: Deprecate Bigarray.*.map_file and add Unix.map_file as a
  first step towards moving Bigarray to the stdlib
  (Jérémie Dimino and Xavier Leroy)

* #1178: remove the Num library for arbitrary-precision arithmetic.
  It now lives as a separate project https://github.com/ocaml/num
  with an OPAM package called "num".
  (Xavier Leroy)

- #1217: Restrict Unix.environment in privileged contexts; add
  Unix.unsafe_environment.
  (Jeremy Yallop, review by Mark Shinwell, Nicolás Ojeda Bär,
  Damien Doligez and Hannes Mehnert)

- #1321: Reimplement Unix.isatty on Windows. It no longer returns true for
  the null device.
  (David Allsopp)

### Compiler user-interface and warnings:

- #7361, #1248: support "ocaml.warning" in all attribute contexts, and
  arrange so that "ocaml.ppwarning" is correctly scoped by surrounding
  "ocaml.warning" attributes
  (Alain Frisch, review by Florian Angeletti and Thomas Refis)

- #7444, #1138: trigger deprecation warning when a "deprecated"
  attribute is hidden by signature coercion
  (Alain Frisch, report by bmillwood, review by Leo White)

- #7472: ensure .cmi files are created atomically,
  to avoid corruption of .cmi files produced simultaneously by a run
  of ocamlc and a run of ocamlopt.
  (Xavier Leroy, from a suggestion by Gerd Stolpmann)

* #7514, #1152: add -dprofile option, similar to -dtimings but
  also displays memory allocation and consumption.
  The corresponding addition of a new compiler-internal
  Profile module may affect some users of
  compilers-libs/ocamlcommon (by creating module conflicts).
  (Valentin Gatien-Baron, report by Gabriel Scherer)

- #7620, #1317: Typecore.force_delayed_checks does not run with -i option
  (Jacques Garrigue, report by Jun Furuse)

- #7624: handle warning attributes placed on let bindings
  (Xavier Clerc, report by dinosaure, review by Alain Frisch)

- #896: "-compat-32" is now taken into account when building .cmo/.cma
  (Hugo Heuzard)

- #948: the compiler now reports warnings-as-errors by prefixing
  them with "Error (warning ..):", instead of "Warning ..:" and
  a trailing "Error: Some fatal warnings were triggered" message.
  (Valentin Gatien-Baron, review by Alain Frisch)

- #1032: display the output of -dtimings as a hierarchy
  (Valentin Gatien-Baron, review by Gabriel Scherer)

- #1114, #1393, #1429: refine the (ocamlc -config) information
  on C compilers: the variables `{bytecode,native}_c_compiler` are deprecated
  (the distinction is now mostly meaningless) in favor of a single
  `c_compiler` variable combined with `ocaml{c,opt}_cflags`
  and `ocaml{c,opt}_cppflags`.
  (Sébastien Hinderer, Jeremy Yallop, Gabriel Scherer, review by
   Adrien Nader and David Allsopp)

* #1189: allow MSVC ports to use -l option in ocamlmklib
  (David Allsopp)

- #1332: fix ocamlc handling of "-output-complete-obj"
  (François Bobot)

- #1336: -thread and -vmthread option information is propagated to
  PPX rewriters.
  (Jun Furuse, review by Alain Frisch)

### Code generation and optimizations:

- #5324, #375: An alternative Linear Scan register allocator for
  ocamlopt, activated with the -linscan command-line flag. This
  allocator represents a trade-off between worse generated code
  performance for higher compilation speed (especially interesting in
  some cases graph coloring is necessarily quadratic).
  (Marcell Fischbach and Benedikt Meurer, adapted by Nicolás Ojeda Bär, review
  by Nicolás Ojeda Bär and Alain Frisch)

- #6927, #988: On macOS, when compiling bytecode stubs, plugins,
  and shared libraries through -output-obj, generate dylibs instead of
  bundles.
  (whitequark)

- #7447, #995: incorrect code generation for nested recursive bindings
  (Leo White and Jeremy Yallop, report by Stephen Dolan)

- #7501, #1089: Consider arrays of length zero as constants
  when using Flambda.
  (Pierre Chambart, review by Mark Shinwell and Leo White)

- #7531, #1162: Erroneous code transformation at partial applications
  (Mark Shinwell)

- #7614, #1313: Ensure that inlining does not depend on the order
  of symbols (flambda)
  (Leo White, Xavier Clerc, report by Alex, review by Gabriel Scherer
  and Pierre Chambart)

- #7616, #1339: don't warn on mutation of zero size blocks.
  (Leo White)

- #7631, #1355: "-linscan" option crashes ocamlopt
  (Xavier Clerc, report by Paul Steckler)

- #7642, #1411: ARM port: wrong register allocation for integer
  multiply on ARMv4 and ARMv5; possible wrong register allocation for
  floating-point multiply and add on VFP and for floating-point
  negation and absolute value on soft FP emulation.
  (Xavier Leroy, report by Stéphane Glondu and Ximin Luo,
   review and additional sightings by Mark Shinwell)

* #659: Remove support for SPARC native code generation
  (Mark Shinwell)

- #850: Optimize away some physical equality
  (Pierre Chambart, review by Mark Shinwell and Leo White)

- #856: Register availability analysis
  (Mark Shinwell, Thomas Refis, review by Pierre Chambart)

- #1143: tweaked several allocation functions in the runtime by
  checking for likely conditions before unlikely ones and eliminating
  some redundant checks.
  (Markus Mottl, review by Alain Frisch, Xavier Leroy, Gabriel Scherer,
  Mark Shinwell and Leo White)

- #1183: compile curried functors to multi-argument functions
  earlier in the compiler pipeline; correctly propagate [@@inline]
  attributes on such functors; mark functor coercion veneers as
  stubs.
  (Mark Shinwell, review by Pierre Chambart and Leo White)

- #1195: Merge functions based on partiality rather than
  Parmatch.irrefutable.
  (Leo White, review by Thomas Refis, Alain Frisch and Gabriel Scherer)

- #1215: Improve compilation of short-circuit operators
  (Leo White, review by Frédéric Bour and Mark Shinwell)

- #1250: illegal ARM64 assembly code generated for large combined allocations
  (report and initial fix by Steve Walk, review and final fix by Xavier Leroy)

- #1271: Don't generate Ialloc instructions for closures that exceed
  Max_young_wosize; instead allocate them on the major heap.  (Related
  to #1250.)
  (Mark Shinwell)

- #1294: Add a configure-time option to remove the dynamic float array
  optimization and add a floatarray type to let the user choose when to
  flatten float arrays. Note that float-only records are unchanged: they
  are still optimized by unboxing their fields.
  (Damien Doligez, review by Alain Frisch and Mark Shinwell)

- #1304: Mark registers clobbered by PLT stubs as destroyed across
  allocations.
  (Mark Shinwell, Xavier Clerc, report and initial debugging by
  Valentin Gatien-Baron)

- #1323: make sure that frame tables are generated in the data
  section and not in the read-only data section, as was the case
  before in the PPC and System-Z ports.  This avoids relocations in
  the text segment of shared libraries and position-independent
  executables generated by ocamlopt.
  (Xavier Leroy, review by Mark Shinwell)

- #1330: when generating dynamically-linkable code on AArch64, always
  reference symbols (even locally-defined ones) through the GOT.
  (Mark Shinwell, review by Xavier Leroy)

### Tools:

- #8395, #973: tools/check-symbol-names checks for globally
  linked names not namespaced with caml_
  (Stephen Dolan)

- #6928, #1103: ocamldoc, do not introduce an empty <h1> in index.html
  when no -title has been provided
  (Pierre Boutillier)

- #7048: ocamldoc, in -latex mode, don't escape Latin-1 accented letters
  (Xavier Leroy, report by Hugo Herbelin)

* #7351: ocamldoc, use semantic tags rather than <br> tags in the html
  backend
  (Florian Angeletti, request and review by Daniel Bünzli )

* #7352, #7353: ocamldoc, better paragraphs in html output
  (Florian Angeletti, request by Daniel Bünzli)

* #7363, #830: ocamldoc, start heading levels at {1 not {2 or {6.
  This change modifies the mapping between ocamldoc heading level and
  html heading level, breaking custom css style for ocamldoc.
  (Florian Angeletti, request and review by Daniel Bünzli)

* #7478, #1037: ocamldoc, do not use as a module preamble documentation
  comments that occur after the first module element. This change may break
  existing documentation. In particular, module preambles must now come before
  any `open` statement.
  (Florian Angeletti, review by David Allsopp and report by Daniel Bünzli)

- #7521, #1159: ocamldoc, end generated latex file with a new line
  (Florian Angeletti)

- #7575, #1219: Switch compilers from -no-keep-locs
  to -keep-locs by default: produced .cmi files will contain locations.
  This provides better error messages. Note that, as a consequence,
  .cmi digests now depend on the file path as given to the compiler.
  (Daniel Bünzli)

- #7610, #1346: caml.el (the Emacs editing mode) was cleaned up
  and made compatible with Emacs 25.
  (Stefan Monnier, Christophe Troestler)

- #7635, #1383: ocamldoc, add an identifier to module
  and module type elements
  (Florian Angeletti, review by Yawar Amin and Gabriel Scherer)

- #681, #1426: Introduce ocamltest, a new test driver for the
  OCaml compiler testsuite
  (Sébastien Hinderer, review by Damien Doligez)

- #1012: ocamlyacc, fix parsing of raw strings and nested comments, as well
  as the handling of ' characters in identifiers.
  (Demi Obenour)

- #1045: ocamldep, add a "-shared" option to generate dependencies
  for native plugin files (i.e. .cmxs files)
  (Florian Angeletti, suggestion by Sébastien Hinderer)

- #1078: add a subcommand "-depend" to "ocamlc" and "ocamlopt",
  to behave as ocamldep. Should be used mostly to replace "ocamldep" in the
  "boot" directory to reduce its size in the future.
  (Fabrice Le Fessant)

- #1036: ocamlcmt (tools/read_cmt) is installed, converts .cmt to .annot
  (Fabrice Le Fessant)

- #1180: Add support for recording numbers of direct and indirect
  calls over the lifetime of a program when using Spacetime profiling
  (Mark Shinwell)

- #1457, ocamldoc: restore label for exception in the latex backend
  (omitted since 4.04.0)
  (Florian Angeletti, review by Gabriel Scherer)

### Toplevel:

- #7570: remove unusable -plugin option from the toplevel
  (Florian Angeletti)

- #1041: -nostdlib no longer ignored by toplevel.
  (David Allsopp, review by Xavier Leroy)

- #1231: improved printing of unicode texts in the toplevel,
  unless OCAMLTOP_UTF_8 is set to false.
  (Florian Angeletti, review by Daniel Bünzli, Xavier Leroy and
   Gabriel Scherer)

- #1688: Fix printing of -0.
  (Nicolás Ojeda Bär, review by Jérémie Dimino)

### Runtime system:

* #3771, #153, #1200, #1357, #1362, #1363, #1369, #1398,
  #1446, #1448: Unicode support for the Windows runtime.
  (ygrek, Nicolás Ojeda Bär, review by Alain Frisch, David Allsopp, Damien
  Doligez)

* #7594, #1274, #1368: String_val now returns 'const char*', not
  'char*' when -safe-string is enabled at configure time.  New macro Bytes_val
  for accessing bytes values.
  (Jeremy Yallop, reviews by Mark Shinwell and Xavier Leroy)

- #71: The runtime can now be shut down gracefully by means of the new
  caml_shutdown and caml_startup_pooled functions. The new 'c' flag in
  OCAMLRUNPARAM enables shutting the runtime properly on process exit.
  (Max Mouratov, review and discussion by Damien Doligez, Gabriel Scherer,
  Mark Shinwell, Thomas Braibant, Stephen Dolan, Pierre Chambart,
  François Bobot, Jacques Garrigue, David Allsopp, and Alain Frisch)

- #938, #1170, #1289: Stack overflow detection on 64-bit Windows
  (Olivier Andrieu, tweaked by David Allsopp)

- #1070, #1295: enable gcc typechecking for caml_alloc_sprintf,
  caml_gc_message. Make caml_gc_message a variadic function. Fix many
  caml_gc_message format strings.
  (Olivier Andrieu, review and 32bit fix by David Allsopp)

- #1073: Remove statically allocated compare stack.
  (Stephen Dolan)

- #1086: in Sys.getcwd, just fail instead of calling getwd()
  if HAS_GETCWD is not set.
  (Report and first fix by Sebastian Markbåge, final fix by Xavier Leroy,
   review by Mark Shinwell)

- #1269: Remove 50ms delay at exit for programs using threads
  (Valentin Gatien-Baron, review by Stephen Dolan)

* #1309: open files with O_CLOEXEC (or equivalent) in caml_sys_open, thus
  unifying the semantics between Unix and Windows and also eliminating race
  condition on Unix.
  (David Allsopp, report by Andreas Hauptmann)

- #1326: Enable use of CFI directives in AArch64 and ARM runtime
  systems' assembly code (asmrun/arm64.S).  Add CFI directives to enable
  unwinding through [caml_c_call] and [caml_call_gc] with correct termination
  of unwinding at [main].
  (Mark Shinwell, review by Xavier Leroy and Gabriel Scherer, with thanks
  to Daniel Bünzli and Fu Yong Quah for testing)

- #1338: Add "-g" for bytecode runtime system compilation
  (Mark Shinwell)

* #1416, #1444: switch the Windows 10 Console to UTF-8 encoding.
  (David Allsopp, reviews by Nicolás Ojeda Bär and Xavier Leroy)

### Manual and documentation:

- #6548: remove obsolete limitation in the description of private
  type abbreviations
  (Florian Angeletti, suggestion by Leo White)

- #6676, #1110: move record notation to tutorial
  (Florian Angeletti, review by Gabriel Scherer)

- #6676, #1112: move local opens to tutorial
  (Florian Angeletti)

- #6676, #1153: move overriding class definitions to reference
  manual and tutorial
  (Florian Angeletti)

- #6709: document the associativity and precedence level of
  pervasive operators
  (Florian Angeletti, review by David Allsopp)

- #7254, #1096: Rudimentary documentation of ocamlnat
  (Mark Shinwell)

- #7281, #1259: fix .TH macros in generated manpages
  (Olaf Hering)

- #7507: Align the description of the printf conversion
  specification "%g" with the ISO C90 description.
  (Florian Angeletti, suggestion by Armaël Guéneau)

- #7551, #1194 : make the final ";;" potentially optional in
  caml_example
  (Florian Angeletti, review and suggestion by Gabriel Scherer)

- #7588, #1291: make format documentation predictable
  (Florian Angeletti, review by Gabriel Radanne)

- #7604: Minor Ephemeron documentation fixes
  (Miod Vallat, review by Florian Angeletti)

- #594: New chapter on polymorphism troubles:
  weakly polymorphic types, polymorphic recursion,and higher-ranked
  polymorphism.
  (Florian Angeletti, review by Damien Doligez, Gabriel Scherer,
   and Gerd Stolpmann)

- #1187: Minimal documentation for compiler plugins
  (Florian Angeletti)

- #1202: Fix Typos in comments as well as basic grammar errors.
  (JP Rodi, review and suggestions by David Allsopp, Max Mouratov,
  Florian Angeletti, Xavier Leroy, Mark Shinwell and Damien Doligez)

- #1220: Fix "-keep-docs" option in ocamlopt manpage
  (Etienne Millon)

### Compiler distribution build system:

- #6373, #1093: Suppress trigraph warnings from macOS assembler
  (Mark Shinwell)

- #7639, #1371: fix configure script for correct detection of
  int64 alignment on Mac OS X 10.13 (High Sierra) and above; fix bug in
  configure script relating to such detection.
  (Mark Shinwell, report by John Whitington, review by Xavier Leroy)

- #558: enable shared library and natdynlink support on more Linux
  platforms
  (Felix Janda, Mark Shinwell)

* #1104: remove support for the NeXTStep platform
  (Sébastien Hinderer)

- #1130: enable detection of IBM XL C compiler (one need to run configure
  with "-cc <path to xlc compiler>"). Enable shared library support for
  bytecode executables on AIX/xlc (tested on AIX 7.1, XL C 12).
  To enable 64-bit, run both "configure" and "make world" with OBJECT_MODE=64.
  (Konstantin Romanov, Enrique Naudon)

- #1203: speed up the manual build by using ocamldoc.opt
  (Gabriel Scherer, review by Florian Angeletti)

- #1214: harden config/Makefile against '#' characters in PREFIX
  (Gabriel Scherer, review by David Allsopp and Damien Doligez)

- #1216: move Compplugin and friends from BYTECOMP to COMP
  (Leo White, review by Mark Shinwell)

* #1242: disable C plugins loading by default
  (Alexey Egorov)

- #1275: correct configure test for Spacetime availability
  (Mark Shinwell)

- #1278: discover presence of <sys/shm.h> during configure for afl runtime
  (Hannes Mehnert)

- #1386: provide configure-time options to fine-tune the safe-string
  options and default settings changed by #1252.

  The previous configure option -safe-string is now
  renamed -force-safe-string.

  At configure-time, -force-safe-string forces all module to use
  immutable strings (this disables the per-file, compile-time
  -unsafe-string option). The new default-(un)safe-string options
  let you set the default choice for the per-file compile-time
  option. (The new #1252 behavior corresponds to having
  -default-safe-string, while 4.05 and older had
  -default-unsafe-string).

  (Gabriel Scherer, review by Kate Deplaix and Damien Doligez)

- #1409: Fix to enable NetBSD/powerpc to work.
  (Håvard Eidnes)

### Internal/compiler-libs changes:

- #6826, #828, #834: improve compilation time for open
  (Alain Frisch, review by Frédéric Bour and Jacques Garrigue)

- #7127, #454, #1058: in toplevel, print bytes and strip
  strings longer than the size specified by the "print_length" directive
  (Fabrice Le Fessant, initial PR by Junsong Li)

- #406: remove polymorphic comparison for Types.constructor_tag in compiler
  (Dwight Guth, review by Gabriel Radanne, Damien Doligez, Gabriel Scherer,
   Pierre Chambart, Mark Shinwell)

- #1119: Change Set (private) type to inline records.
  (Albin Coquereau)

* #1127: move config/{m,s}.h to byterun/caml and install them.
  User code should not have to include them directly since they are
  included by other header files.
  Previously {m,s}.h were not installed but they were substituted into
  caml/config.h; they are now just #include-d by this file. This may
  break some scripts relying on the (unspecified) presence of certain
  #define in config.h instead of m.h and s.h -- they can be rewritten
  to try to grep those files if they exist.
  (Sébastien Hinderer)

- #1281: avoid formatter flushes inside exported printers in Location
  (Florian Angeletti, review by Gabriel Scherer)

### Bug fixes:

- #5927: Type equality broken for conjunctive polymorphic variant tags
  (Jacques Garrigue, report by Leo White)

- #6329, #1437: Introduce padding word before "data_end" symbols
  to ensure page table tests work correctly on an immediately preceding
  block of zero size.
  (Mark Shinwell, review by Xavier Leroy)

- #6587: only elide Pervasives from printed type paths in unambiguous context
  (Florian Angeletti and Jacques Garrigue)

- #6934: nonrec misbehaves with GADTs
  (Jacques Garrigue, report by Markus Mottl)

- #7070, #1139: Unexported values can cause non-generalisable variables
  error
  (Leo White)

- #7261: Warn on type constraints in GADT declarations
  (Jacques Garrigue, report by Fabrice Le Botlan)

- #7321: Private type in signature clashes with type definition via
  functor instantiation
  (Jacques Garrigue, report by Markus Mottl)

- #7372, #834: fix type-checker bug with GADT and inline records
  (Alain Frisch, review by Frédéric Bour and Jacques Garrigue)

- #7344: Inconsistent behavior with type annotations on let
  (Jacques Garrigue, report by Leo White)

- #7468: possible GC problem in caml_alloc_sprintf
  (Xavier Leroy, discovery by Olivier Andrieu)

- #7496: Fixed conjunctive polymorphic variant tags do not unify
  with themselves
  (Jacques Garrigue, report by Leo White)

- #7506: pprintast ignores attributes in tails of a list
  (Alain Frisch, report by Kenichi Asai and Gabriel Scherer)

- #7513: List.compare_length_with mishandles negative numbers / overflow
  (Fabrice Le Fessant, report by Jeremy Yallop)

- #7519: Incorrect rejection of program due to faux scope escape
  (Jacques Garrigue, report by Markus Mottl)

- #7540, #1179: Fixed setting of breakpoints within packed modules
  for ocamldebug
  (Hugo Herbelin, review by Gabriel Scherer, Damien Doligez)

- #7543: short-paths printtyp can fail on packed type error messages
  (Florian Angeletti)

- #7553, #1191: Prevent repeated warnings with recursive modules.
  (Leo White, review by Josh Berdine and Alain Frisch)

- #7563, #1210: code generation bug when a module alias and
  an extension constructor have the same name in the same module
  (Gabriel Scherer, report by Manuel Fähndrich,
   review by Jacques Garrigue and Leo White)

- #7591, #1257: on x86-64, frame table is not 8-aligned
  (Xavier Leroy, report by Mantis user "voglerr", review by Gabriel Scherer)

- #7601, #1320: It seems like a hidden non-generalized type variable
  remains in some inferred signatures, which leads to strange errors
  (Jacques Garrigue, report by Mandrikin)

- #7609: use-after-free memory corruption if a program debugged
  under ocamldebug calls Pervasives.flush_all
  (Xavier Leroy, report by Paul Steckler, review by Gabriel Scherer)

- #7612, #1345: afl-instrumentation bugfix for classes.
  (Stephen Dolan, review by Gabriel Scherer and David Allsopp)

- #7617, #7618, #1318: Ambiguous (mistakenly) type escaping the
  scope of its equation
  (Jacques Garrigue, report by Thomas Refis)

- #7619, #1387: position of the optional last semi-column not included
  in the position of the expression (same behavior as for lists)
  (Christophe Raffalli, review by Gabriel Scherer)

- #7638: in the Windows Mingw64 port, multithreaded programs compiled
  to bytecode could crash when raising an exception from C code.
  This looks like a Mingw64 issue, which we work around with GCC builtins.
  (Xavier Leroy)

- #7656, #1423: false 'unused type/constructor/value' alarms
  in the 4.06 development version
  (Alain Frisch, review by Jacques Garrigue, report by Kate Deplaix)

- #7657, #1424: ensures correct call-by-value semantics when
  eta-expanding functions to eliminate optional arguments
  (Alain Frisch, report by sliquister, review by Leo White and Jacques
  Garrigue)

- #7658, #1439: Fix Spacetime runtime system compilation with
  -force-safe-string
  (Mark Shinwell, report by Christoph Spiel, review by Gabriel Scherer)

- #1155: Fix a race condition with WAIT_NOHANG on Windows
  (Jérémie Dimino and David Allsopp)

- #1199: Pretty-printing formatting cleanup in pprintast
  (Ethan Aubin, suggestion by Gabriel Scherer, review by David Allsopp,
  Florian Angeletti, and Gabriel Scherer)

- #1223: Fix corruption of the environment when using -short-paths
  with the toplevel.
  (Leo White, review by Alain Frisch)

- #1243: Fix pprintast for #... infix operators
  (Alain Frisch, report by Omar Chebib)

- #1324: ensure that flambda warning are printed only once
  (Xavier Clerc)

- #1329: Prevent recursive polymorphic variant names
  (Jacques Garrigue, fix suggested by Leo White)

- #1308: Only treat pure patterns as inactive
  (Leo White, review by Alain Frisch and Gabriel Scherer)

- #1390: fix the [@@unboxed] type check to accept parametrized types
  (Leo White, review by Damien Doligez)

- #1407: Fix raw_spacetime_lib
  (Leo White, review by Gabriel Scherer and Damien Doligez)

OCaml 4.05.0 (13 Jul 2017):
---------------------------

(Changes that can break existing programs are marked with a "*")

### Language features:

### Code generation and optimizations:

- #7201, #954: Correct wrong optimisation of "0 / <expr>"
  and "0 mod <expr>" in the case when <expr> was a non-constant
  evaluating to zero
  (Mark Shinwell, review by Gabriel Scherer, Leo White and Xavier Leroy)

- #7357, #832: Improve compilation time for toplevel
  include(struct ... end : sig ... end)
  (Alain Frisch, report by Hongbo Zhang, review by Jacques Garrigue)

- #7533, #1173: Correctly perform side effects for certain
  cases of "/" and "mod"
  (Mark Shinwell, report by Jan Mitgaard)

- #504: Instrumentation support for fuzzing with afl-fuzz.
  (Stephen Dolan, review by Alain Frisch, Pierre Chambart, Mark
  Shinwell, Gabriel Scherer and Damien Doligez)

- #863, #1068, #1069: Optimise matches with constant
  results to lookup tables.
  (Stephen Dolan, review by Gabriel Scherer, Pierre Chambart,
  Mark Shinwell, and bug report by Gabriel Scherer)

- #1150: Fix typo in arm64 assembler directives
  (KC Sivaramakrishnan)

### Runtime system:

- #2784, #953: Add caml_startup_exn
  (Mark Shinwell)

- #7423, #946: expose new exception-raising functions
  `void caml_{failwith,invalid_argument}_value(value msg)`
  in addition to
  `void caml_{failwith,invalid_argument}(char const *msg)`.
  The previous functions would not free their message argument, so
  were inconvient for dynamically-allocated messages; the messages
  passed to the new functions are handled by the garbage collector.
  (Gabriel Scherer, review by Mark Shinwell, request by Immanuel Litzroth)

- #7557, #1213: More security for getenv
  (Damien Doligez, reports by Seth Arnold and Eric Milliken, review by
  Xavier Leroy, David Allsopp, Stephen Dolan, Hannes Mehnert)

- #795: remove 256-character limitation on Sys.executable_name
  (Xavier Leroy)

- #891: Use -fno-builtin-memcmp when building runtime with gcc.
  (Leo White)

### Type system:

- #6608, #901: unify record types when overriding all fields
  (Tadeu Zagallo and Gabriel Scherer, report by Jeremy Yallop,
  review by David Allsopp, Jacques Garrigue)

* #7414, #929: Soundness bug with non-generalized type variables and
  functors.
  (compatibility: some code using module-global mutable state will
   fail at compile-time and is fixed by adding extra annotations;
   see the Mantis and Github discussions.)
  (Jacques Garrigue, report by Leo White)

### Compiler user-interface and warnings:

- #7050, #748 #843 #864: new `-args/-args0 <file>` parameters to
  provide extra command-line arguments in a file -- see documentation.
  User programs may implement similar options using the new `Expand`
  constructor of the `Arg` module.
  (Bernhard Schommer, review by Jérémie Dimino, Gabriel Scherer
   and Damien Doligez, discussion with Alain Frisch and Xavier Leroy,
   feature request from the Coq team)

- #7137, #960: "-open" command line flag now accepts
  a module path (not a module name)
  (Arseniy Alekseyev and Leo White)

- #7172, #970: add extra (ocamlc -config) options
  int_size, word_size, ext_exe
  (Gabriel Scherer, request by Daniel Bünzli)

- #7315, #736: refine some error locations
  (Gabriel Scherer and Alain Frisch, report by Matej Košík)

- #7473, #1025: perform proper globbing for command-line arguments on
  Windows
  (Jonathan Protzenko)

- #7479: make sure "ocamlc -pack" is only given .cmo and .cmi files,
  and that "ocamlopt -pack" is only given .cmx and .cmi files.
  (Xavier Leroy)

- #796: allow compiler plugins to declare their own arguments.
  (Fabrice Le Fessant)

- #829: better error when opening a module aliased to a functor
  (Alain Frisch)

- #911: ocamlc/ocamlopt do not pass warnings-related options to C
  compiler when called to compile third-party C source files
  (Sébastien Hinderer, review by Adrien Nader and David Allsopp)

- #915: fix -dsource (pprintast.ml) bugs
  (Runhang Li, review by Alain Frisch)

* #933: ocamlopt -p now reports an error on platforms that do not
  support profiling with gprof; dummy profiling libraries are no longer
  installed on such platforms.
  This can be tested with ocamlopt -config
  (Sébastien Hinderer)

- #1009: "ocamlc -c -linkall" and "ocamlopt -c -linkall" can now be used
  to set the "always link" flag on individual compilation units.  This
  controls linking with finer granularity than "-a -linkall", which sets
  the "always link" flag on all units of the given library.
  (Xavier Leroy)

- #1015: add option "-plugin PLUGIN" to ocamldep too. Use compilerlibs
  to build ocamldep. Add option "-depend" to ocamlc/ocamlopt to behave
  as ocamldep. Remove any use of ocamldep to build the distribution.
  (Fabrice Le Fessant)

- #1027: various improvements to -dtimings, mostly including time
  spent in subprocesses like preprocessors
  (Valentin Gatien-Baron, review by Gabriel Scherer)

- #1098: the compiler now takes the boolean "OCAML_COLOR" environment
  variable into account if "-color" is not provided.  This allows users
  to override the default behaviour without modifying invocations of ocaml
  manually.
  (Hannes Mehnert, Guillaume Bury,
   review by Daniel Bünzli, Gabriel Scherer, Damien Doligez)

### Standard library:

- #6975, #902: Truncate function added to stdlib Buffer module
  (Dhruv Makwana, review by Alain Frisch and Gabriel Scherer)

- #7279, #710: `Weak.get_copy` `Ephemeron.*_copy` doesn't copy
  custom blocks anymore
  (François Bobot, Alain Frisch, bug reported by Martin R. Neuhäußer,
  review by Thomas Braibant and Damien Doligez)

* #7500, #1081: Remove Uchar.dump
  (Daniel Bünzli)

- #760: Add a functions List.compare_lengths and
  List.compare_length_with to avoid full list length computations
  (Fabrice Le Fessant, review by Leo White, Josh Berdine and Gabriel Scherer)

- #778: Arg: added option Expand that allows to expand a string
  argument to a string array of new arguments
  (Bernhard Schommer, review by Gabriel Scherer and Jérémie Dimino)

- #849: Expose a Spacetime.enabled value
  (Leo White)

- #885: Option-returning variants of stdlib functions
  (Alain Frisch, review by David Allsopp and Bart Jacobs)

- #869: Add find_first, find_first_opt, find_last, find_last_opt to
  maps and sets.  Find the first or last binding or element
  satisfying a monotonic predicate.
  (Gabriel de Perthuis, with contributions from Alain Frisch, review by
  Hezekiah M. Carty and Simon Cruanes, initial report by Gerd Stolpmann)

- #875: Add missing functions to ArrayLabels, BytesLabels,
  ListLabels, MoreLabels, StringLabels so they are compatible with
  non-labeled counterparts. Also add missing @@ocaml.deprecated attributes
  in StringLabels and BytesLabels.
  (Roma Sokolov, review by Gabriel Scherer, Jacques Garrigue,
   Gabriel Radanne, Alain Frisch)

- #999: Arg, do not repeat the usage message thrice when reporting an error
  (this was a regression in 4.03)
  (Florian Angeletti, review by Gabriel Scherer)

- #1042: Fix escaping of command-line arguments in
  Unix.create_process{,_env} under Windows.  Arguments with tabs should now
  be received verbatim by the child process.
  (Nicolás Ojeda Bär, Andreas Hauptmann review by Xavier Leroy)

### Debugging and profiling:

- #7258: ocamldebug's "install_printer" command had problems with
  module aliases
  (Xavier Leroy)

- #378: Add [Printexc.raise_with_backtrace] to raise an exception using
  an explicit backtrace
  (François Bobot, review by Gabriel Scherer, Xavier Leroy, Damien Doligez,
   Frédéric Bour)

### Manual and documentation:

- #6597, #1030: add forward references to language extensions
  that extend non-terminal symbols in the language reference section.
  (Florian Angeletti, review by Gabriel Scherer)

- #7497, #1095: manual, enable numbering for table of contents
  (Florian Angeletti, request by Daniel Bünzli)

- #7539, #1181: manual, update dead links in ocamldoc chapter
  (Florian Angeletti)

- #633: manpage and manual documentation for the `-opaque` option
  (Konstantin Romanov, Gabriel Scherer, review by Mark Shinwell)

- #751, #925: add a HACKING.adoc file to contain various
  tips and tricks for people hacking on the repository. See also
  CONTRIBUTING.md for advice on sending contributions upstream.
  (Gabriel Scherer and Gabriel Radanne, review by David Allsopp,
  inspired by John Whitington)

- #916: new tool lintapidiff, use it to update the manual with
  @since annotations for API changes introduced between 4.00-4.05.
  (Edwin Török, review by Gabriel Scherer, discussion with Alain Frisch,
   David Allsopp, Sébastien Hinderer, Damien Doligez and Xavier Leroy)

- #939: activate the caml_example environment in the language
  extensions section of the manual. Convert some existing code
  examples to this format.
  (Florian Angeletti)

- #1082: clarify that the use of quoted string for preprocessed
  foreign quotations still requires the use of an extension node
  [%foo ...] to mark non-standard interpretation.
  (Gabriel Scherer, request by Matthew Wahab in #1066,
   review by Florian Angeletti)

### Other libraries:

- #7158: Event.sync, Mutex.create, Condition.create cause too many GCs.
  The fix is to no longer consider mutexes and condition variables
  as rare kernel resources.
  (Xavier Leroy)

- #7264: document the different behaviors of Unix.lockf under POSIX
  and under Win32.
  (Xavier Leroy, report by David Allsopp)

- #7339, #787: Support the '0 dimension' case for bigarrays
  (see Bigarray documentation)
  (Laurent Mazare,
   review by Gabriel Scherer, Alain Frisch and Hezekiah M. Carty)

* #7342, #797: fix Unix.read on pipes with no data left on Windows
  it previously raised an EPIPE error, it now returns 0 like other OSes
  (Jonathan Protzenko, review by Andreas Hauptmann and Damien Doligez)

- #650: in the Unix library, add `?cloexec:bool` optional arguments to
  functions that create file descriptors (`dup`, `dup2`, `pipe`, `socket`,
  `socketpair`, `accept`).  Implement these optional arguments in the
  most atomic manner provided by the operating system to set (or clear)
  the close-on-exec flag at the same time the file descriptor is created,
  reducing the risk of race conditions with `exec` or `create_process`
  calls running in other threads, and improving security.  Also: add a
  `O_KEEPEXEC` flag for `openfile` by symmetry with `O_CLOEXEC`.
  (Xavier Leroy, review by Mark Shinwell, David Allsopp and Alain Frisch,
   request by Romain Beauxis)

- #996: correctly update caml_top_of_stack in systhreads
  (Fabrice Le Fessant)

- #997, #1077: Deprecate Bigarray.*.map_file and add Unix.map_file as a
  first step towards moving Bigarray to the stdlib
  (Jérémie Dimino and Xavier Leroy)

### Toplevel:

- #7060, #1035: Print exceptions in installed custom printers
  (Tadeu Zagallo, review by David Allsopp)

### Tools:

- #5163: ocamlobjinfo, dump globals defined by bytecode executables
  (Stéphane Glondu)

- #7333: ocamldoc, use the first sentence of text file as
  a short description in overviews.
  (Florian Angeletti)

- #848: ocamldoc, escape link targets in HTML output
  (Etienne Millon, review by Gabriel Scherer, Florian Angeletti and
  Daniel Bünzli)

- #986: ocamldoc, use relative paths in error message
  to solve ocamlbuild+doc usability issue (ocaml/ocamlbuild#79)
  (Gabriel Scherer, review by Florian Angeletti, discussion with Daniel Bünzli)

- #1017: ocamldoc, add an option to detect code fragments that could be
  transformed into a cross-reference to a known element.
  (Florian Angeletti, review and suggestion by David Allsopp)

- clarify ocamldoc text parsing error messages
  (Gabriel Scherer)

### Compiler distribution build system:

- #7377: remove -std=gnu99 for newer gcc versions
  (Damien Doligez, report by ygrek)

- #7452, #1228: tweak GCC options to try to avoid the
  Skylake/Kaby lake bug
  (Damien Doligez, review by David Allsopp, Xavier Leroy and Mark Shinwell)

- #693: fail on unexpected errors or warnings within caml_example
  environment.
  (Florian Angeletti)

- #803: new ocamllex-based tool to extract bytecode compiler
  opcode information from C headers.
  (Nicolás Ojeda Bär)

- #827: install missing mli and cmti files, new make target
  install-compiler-sources for installation of compiler-libs ml files
  (Hendrik Tews)

- #887: allow -with-frame-pointers if clang is used as compiler on Linux
  (Bernhard Schommer)

- #898: fix locale-dependence of primitive list order,
  detected through reproducible-builds.org.
  (Hannes Mehnert, review by Gabriel Scherer and Ximin Luo)

- #907: Remove unused variable from the build system
  (Sébastien Hinderer, review by whitequark, Gabriel Scherer, Adrien Nader)

- #911: Clarify the use of C compiler related variables in the build system.
  (Sébastien Hinderer, review by Adrien Nader, Alain Frisch, David Allsopp)

- #919: use clang as preprocessor assembler if clang is used as compiler
  (Bernhard Schommer)

- #927: improve the detection of hashbang support in the configure script
  (Armaël Guéneau)

- #932: install ocaml{c,lex}->ocaml{c,lex}.byte symlink correctly
  when the opt target is built but opt.opt target is not.
  (whitequark, review by Gabriel Scherer)

- #935: allow build in Android's termux
  (ygrek, review by Gabriel Scherer)

- #984: Fix compilation of compiler distribution when Spacetime
  enabled
  (Mark Shinwell)

- #991: On Windows, fix installation when native compiler is not
  built
  (Sébastien Hinderer, review by David Allsopp)

- #1033: merge Unix and Windows build systems in the root directory
  (Sébastien Hinderer, review by Damien Doligez and Adrien Nader)

- #1047: Make .depend files generated for C sources more portable
  (Sébastien Hinderer, review by Xavier Leroy and David Allsopp)

- #1076: Simplify ocamlyacc's build system
  (Sébastien Hinderer, review by David Allsopp)

### Compiler distribution build system: Makefile factorization

The compiler distribution build system (the set of Makefiles used to
build the compiler distribution) traditionally had separate Makefiles
for Unix and Windows, which lead to some amount of duplication and
subtle differences and technical debt in general -- for people working
on the compiler distribution, but also cross-compilation or porting to
new systems. During the 4.05 development period, Sébastien Hinderer
worked on harmonizing the build rules and merging the two build
systems.

* Some changes were made to the config/Makefile file which
  is exported as $(ocamlc -where)/Makefile.config, and on
  which some advanced users might rely. The changes are
  as follows:
  - a BYTERUN variable was added that points to the installed ocamlrun
  - the PARTIALLD variable was removed (PACKLD is more complete)
  - the always-empty DLLCCCOMPOPTS was removed
  - the SHARED variable was removed; its value is "shared" or "noshared",
    which duplicates the existing and more convenient
    SUPPORTS_SHARED_LIBRARIES variable whose value is "true" or "false".

  Note that Makefile.config may change further in the future and relying
  on it is a bit fragile. We plan to make `ocamlc -config` easier to use
  for scripting purposes, and have a stable interface there. If you rely
  on Makefile.config, you may want to get in touch with Sébastien Hinderer
  or participate to #7116 (Allow easy retrieval of Makefile.config's values)
  or #7172 (More information in ocamlc -config).

The complete list of changes is listed below.

- #705: update Makefile.nt so that ocamlnat compiles
  for non-Cygwin Windows ports.
  (Sébastien Hinderer, review by Alain Frisch)

- #729: Make sure ocamlnat is built with a $(EXE) extension, merge
  rules between Unix and Windows Makefiles
  (Sébastien Hinderer, review by Alain Frisch)

- #762: Merge build systems in the yacc/ directory.
  (Sébastien Hinderer, review by David Allsopp, Alain Frisch)

- #764: Merge build systems in the debugger/ directory.
  (Sébastien Hinderer, review by Alain Frisch)

- #785: Merge build systems in otherlibs/systhreads/
  (Sébastien Hinderer, review by Alain Frisch, David Allsopp,
   testing and regression fix by Jérémie Dimino)

- #788: Merge build systems in subdirectories of otherlibs/.
  (Sébastien Hinderer, review by Alain Frisch)

- #808, #906: Merge Unix and Windows build systems
  in the ocamldoc/ directory
  (Sébastien Hinderer, review by Alain Frisch)

- #812: Merge build systems in the tools/ subdirectory
  (Sébastien Hinderer, review by Alain Frisch)

- #866: Merge build systems in the stdlib/ directory
  (Sébastien Hinderer, review by David Allsopp and Adrien Nader)

- #941: Merge Unix and Windows build systems in the asmrun/ directory
  (Sébastien Hinderer, review by Mark Shinwell, Adrien Nader,
   Xavier Leroy, David Allsopp, Damien Doligez)

- #981: Merge build systems in the byterun/ directory
  (Sébastien Hinderer, review by Adrien Nader)

- #1033, #1048: Merge build systems in the root directory
  (Sébastien Hinderer, review by Adrien Nader and Damien Doligez,
   testing and regression fix by Andreas Hauptmann)

### Internal/compiler-libs changes:

- #673: distinguish initialization of block fields from mutation in lambda.
  (Frédéric Bour, review by Xavier Leroy, Stephen Dolan and Mark Shinwell)

- #744, #781: fix duplicate self-reference in imported cmi_crcs
  list in .cmti files + avoid rebuilding cmi_info record when creating
  .cmti files
  (Alain Frisch, report by Daniel Bünzli, review by Jérémie Dimino)

- #881: change `Outcometree.out_variant` to be more general.
  `Ovar_name of out_ident * out_type list` becomes `Ovar_type of out_type`.
  (Valentin Gatien-Baron, review by Leo White)

- #908: refactor PIC-handling in the s390x backend
  (Gabriel Scherer, review by Xavier Leroy and Mark Shinwell)

### Bug fixes:

- #5115: protect all byterun/fail.c functions against
  uninitialized caml_global_data (only changes the bytecode behavior)
  (Gabriel Scherer, review by Xavier Leroy)

- #6136, #967: Fix Closure so that overapplication evaluation order
  matches the bytecode compiler and Flambda.
  (Mark Shinwell, report by Jeremy Yallop, review by Frédéric Bour)

- #6550, #1094: Allow creation of empty .cmxa files on macOS
  (Mark Shinwell)

- #6594, #955: Remove "Istore_symbol" specific operation on x86-64.
  This is more robust and in particular avoids assembly failures on Win64.
  (Mark Shinwell, review by Xavier Leroy, testing by David Allsopp and
   Olivier Andrieu)

- #6903: Unix.execvpe doesn't change environment on Cygwin
  (Xavier Leroy, report by Adrien Nader)

- #6987: Strange error message probably caused by
  universal variable escape (with polymorphic variants)
  (Jacques Garrigue, report by Mikhail Mandrykin and Leo White)

- #7216, #949: don't require double parens in Functor((val x))
  (Jacques Garrigue, review by Valentin Gatien-Baron)

- #7331: ocamldoc, avoid infinite loop in presence of self alias,
  i.e. module rec M:sig end = M
  (Florian Angeletti, review Gabriel Scherer)

- #7346, #966: Fix evaluation order problem whereby expressions could
  be incorrectly re-ordered when compiling with Flambda.  This also fixes one
  example of evaluation order in the native code compiler not matching the
  bytecode compiler (even when not using Flambda)
  (Mark Shinwell, Leo White, code review by Pierre Chambart)

- #7348: Private row variables can escape their scope
  (Jacques Garrigue, report by Leo White)

- #7407: Two not-quite-standard C idioms rejected by SUNWSPro compilers
  (Xavier Leroy)

- #7421: Soundness bug with GADTs and lazy
  (Jacques Garrigue, report by Leo White)

- #7424: Typechecker diverges on unboxed type declaration
  (Jacques Garrigue, report by Stephen Dolan)

- #7426, #965: Fix fatal error during object compilation (also
  introduces new [Pfield_computed] and [Psetfield_computed] primitives)
  (Mark Shinwell, report by Ulrich Singer)

- #7427, #959: Don't delete let bodies in Cmmgen
  (Mark Shinwell, report by Valentin Gatien-Baron)

- #7432: Linking modules compiled with -labels and -nolabels is not safe
  (Jacques Garrigue, report by Jeremy Yallop)

- #7437: typing assert failure with nonrec priv
  (Jacques Garrigue, report by Anil Madhavapeddy)

- #7438: warning +34 exposes #row with private types
  (Alain Frisch, report by Anil Madhavapeddy)

- #7443, #990: spurious unused open warning with local open in patterns
  (Florian Angeletti, report by Gabriel Scherer)

- #7456, #1092: fix slow compilation on source files containing a lot
  of similar debugging information location entries
  (Mark Shinwell)

- #7504: fix warning 8 with unconstrained records
  (Florian Angeletti, report by John Whitington)

- #7511, #1133: Unboxed type with unboxed argument should not be accepted
  (Damien Doligez, review by Jeremy Yallop and Leo White)

- #805, #815, #833: check for integer overflow in String.concat
  (Jeremy Yallop,
   review by Damien Doligez, Alain Frisch, Daniel Bünzli, Fabrice Le Fessant)

- #881: short-paths did not apply to some polymorphic variants
  (Valentin Gatien-Baron, review by Leo White)

- #886: Fix Ctype.moregeneral's handling of row_name
  (Leo White, review by Jacques Garrigue)

- #934: check for integer overflow in Bytes.extend
  (Jeremy Yallop, review by Gabriel Scherer)

- #956: Keep possibly-effectful expressions when optimizing multiplication
  by zero.
  (Jeremy Yallop, review by Nicolás Ojeda Bär, Xavier Leroy and Mark Shinwell)

- #977: Catch Out_of_range in ocamldebug's "list" command
  (Yunxing Dai)

- #983: Avoid removing effectful expressions in Closure, and
  eliminate more non-effectful ones
  (Alain Frisch, review by Mark Shinwell and Gabriel Scherer)

- #987: alloc_sockaddr: don't assume a null terminator. It is not inserted
  on macOS by system calls that fill in a struct sockaddr (e.g. getsockname).
  (Anton Bachin)

- #998: Do not delete unused closures in un_anf.ml.
  (Leo White, review by Mark Shinwell and Pierre Chambart)

- #1019: Fix fatal error in Flambda mode "[functions] does not map set of
  closures ID"
  (Pierre Chambart, code review by Mark Shinwell and Leo White)

- #1075: Ensure that zero-sized float arrays have zero tags.
  (Mark Shinwell, Leo White, review by Xavier Leroy)

* #1088: Gc.minor_words now returns accurate numbers.
  (compatibility: the .mli declaration of `Gc.minor_words`
   and `Gc.get_minor_free` changed, which may break libraries
   re-exporting these values.)
  (Stephen Dolan, review by Pierre Chambart and Xavier Leroy)

OCaml 4.04.2 (23 Jun 2017):
---------------------------

### Security fix:

- #7557: Local privilege escalation issue with ocaml binaries.
  (Damien Doligez, report by Eric Milliken, review by Xavier Leroy)

OCaml 4.04.1 (14 Apr 2017):
---------------------------

### Standard library:

- #7403, #894: fix a bug in Set.map as introduced in 4.04.0
  (Gabriel Scherer, report by Thomas Leonard)

### Tools:

- #7411: ocamldoc, avoid nested <pre> tags in module description.
  (Florian Angeletti, report by user 'kosik')

- #7488: ocamldoc, wrong Latex output for variant types
  with constructors without arguments.
  (Florian Angeletti, report by Xavier Leroy)

### Build system:

- #7373, #1023: New flexlink target in Makefile.nt to bootstrap the
  flexlink binary only, rather than the flexlink binary and the FlexDLL C
  objects.
  (David Allsopp)

### Bug fixes:

- #7369: Str.regexp raises "Invalid_argument: index out of bounds"
  (Damien Doligez, report by John Whitington)

- #7373, #1023: Fix ocamlmklib with bootstrapped FlexDLL. Bootstrapped
  FlexDLL objects are now installed to a subdirectory flexdll of the Standard
  Library which allows the compilers to pick them up explicitly and also
  ocamlmklib to include them without unnecessarily adding the entire Standard
  Library.
  (David Allsopp)

- #7385, #1057: fix incorrect timestamps returned by Unix.stat on Windows
  when either TZ is set or system date is in DST.
  (David Allsopp, report and initial fix by Nicolás Ojeda Bär, review and
   superior implementation suggestion by Xavier Leroy)

- #7405, #903: s390x: Fix address of caml_raise_exn in native dynlink
  modules.
  (Richard Jones, review by Xavier Leroy)

- #7417, #930: ensure 16 byte stack alignment inside caml_allocN on x86-64
  for ocaml build with WITH_FRAME_POINTERS defined
  (Christoph Cullmann)

- #7456, #1092: fix slow compilation on source files containing a lot
  of similar debugging information location entries
  (Mark Shinwell)

- #7457: a case of double free in the systhreads library (POSIX
  implementation).
  (Xavier Leroy, report by Chet Murthy)

- #7460, #1011: catch uncaught exception when unknown files are passed
  as argument (regression in 4.04.0)
  (Bernhard Schommer, review by Florian Angeletti and Gabriel Scherer,
   report by Stephen Dolan)

- #7505: Memory cannot be released after calling
    Bigarray.Genarray.change_layout.
  (Damien Doligez and Xavier Leroy, report by Liang Wang)

- #912: Fix segfault in Unix.create_process on Windows caused by wrong header
  configuration.
  (David Allsopp)

- #980: add dynlink options to ocamlbytecomp.cmxa to allow ocamlopt.opt
  to load plugins. See http://github.com/OCamlPro/ocamlc-plugins for examples.
  (Fabrice Le Fessant, review by David Allsopp)

- #992: caml-types.el: Fix missing format argument, so that it can show kind
  of call at point correctly.
  (Chunhui He)

- #1043: Allow Windows CRLF line-endings in ocamlyacc on Unix and Cygwin.
  (David Allsopp, review by Damien Doligez and Xavier Leroy)

- #1072: Fix segfault in Sys.runtime_parameters when exception backtraces
  are enabled.
  (Olivier Andrieu)

OCaml 4.04.0 (4 Nov 2016):
--------------------------

(Changes that can break existing programs are marked with a "*")

### Language features:

- #7233: Support GADT equations on non-local abstract types
  (Jacques Garrigue)

- #187, #578: Local opening of modules in a pattern.
  Syntax: "M.(p)", "M.[p]","M.[| p |]", "M.{p}"
  (Florian Angeletti, Jacques Garrigue, review by Alain Frisch)

- #301: local exception declarations "let exception ... in"
  (Alain Frisch)

- #508: Allow shortcut for extension on semicolons: ;%foo
  (Jérémie Dimino)

- #606: optimized representation for immutable records with a single
  field, and concrete types with a single constructor with a single argument.
  This is triggered with a [@@unboxed] attribute on the type definition.
  Currently mutually recursive datatypes are not well supported, this
  limitation should be lifted in the future (see #7364).
  (Damien Doligez)

### Compiler user-interface and warnings:

* #6475, #464: interpret all command-line options before compiling any
  files, changes (improves) the semantics of repeated -o options or -o
  combined with -c see the super-detailed commit message at
  https://github.com/ocaml/ocaml/commit/da56cf6dfdc13c09905c2e07f1d4849c8346eec8
  (whitequark)

- #7139: clarify the wording of Warning 38
  (Unused exception or extension constructor)
  (Gabriel Scherer)

* #7147, #475: add colors when reporting errors generated by ppx rewriters.
  Remove the `Location.errorf_prefixed` function which is no longer relevant
  (Simon Cruanes, Jérémie Dimino)

- #7169, #501: clarify the wording of Warning 8
  (Non-exhaustivity warning for pattern matching)
  (Florian Angeletti, review and report by Gabriel Scherer)

* #591: Improve support for OCAMLPARAM: (i) do not use objects
  files with -a, -pack, -shared; (ii) use "before" objects in the toplevel
  (but not "after" objects); (iii) use -I dirs in the toplevel,
  (iv) fix bug where -I dirs were ignored when using threads
  (Marc Lasson, review by Damien Doligez and Alain Frisch)

- #648: New -plugin option for ocamlc and ocamlopt, to dynamically extend
  the compilers at runtime.
  (Fabrice Le Fessant)

- #684: Detect unused module declarations
  (Alain Frisch)

- #706: Add a settable Env.Persistent_signature.load function so
  that cmi files can be loaded from other sources. This can be used to
  create self-contained toplevels.
  (Jérémie Dimino)

### Standard library:

- #6279, #553: implement Set.map
  (Gabriel Scherer)

- #6820, #560: Add Obj.reachable_words to compute the
  "transitive" heap size of a value
  (Alain Frisch, review by Mark Shinwell and Damien Doligez)

- #473: Provide `Sys.backend_type` so that user can write backend-specific
  code in some cases (for example,  code generator).
  (Hongbo Zhang)

- #589: Add a non-allocating function to recover the number of
  allocated minor words.
  (Pierre Chambart, review by Damien Doligez and Gabriel Scherer)

- #626: String.split_on_char
  (Alain Frisch)

- #669: Filename.extension and Filename.remove_extension
  (Alain Frisch, request by Edgar Aroutiounian, review by Daniel Bünzli
  and Damien Doligez)

- #674: support unknown Sys.os_type in Filename, defaulting to Unix
  (Filename would previously fail at initialization time for
   Sys.os_type values other than "Unix", "Win32" and "Cygwin";
   mirage-os uses "xen")
  (Anil Madhavapeddy)

- #772 %string_safe_set and %string_unsafe_set are deprecated aliases
  for %bytes_safe_set and %bytes_unsafe_set.
  (Hongbo Zhang and Damien Doligez)

### Other libraries

- #4834, #592: Add a Biggarray.Genarray.change_layout function
  to switch bigarrays between C and fortran layouts.
  (Guillaume Hennequin, review by Florian Angeletti)

### Code generation and optimizations:

- #4747, #328: Optimize Hashtbl by using in-place updates of its
  internal bucket lists.  All operations run in constant stack size
  and are usually faster, except Hashtbl.copy which can be much
  slower
  (Alain Frisch)

- #6217, #538: Optimize performance of record update:
  no more performance cliff when { foo with t1 = ..; t2 = ...; ... }
  hits 6 updated fields
  (Olivier Nicole, review by Thomas Braibant and Pierre Chambart)

- #7023, #336: Better unboxing strategy
  (Alain Frisch, Pierre Chambart)

- #7244, #840: Ocamlopt + flambda requires a lot of memory
  to compile large array literal expressions
  (Pierre Chambart, review by Mark Shinwell)

- #7291, #780: Handle specialisation of recursive function that does
  not always preserve the arguments
  (Pierre Chambart, Mark Shinwell, report by Simon Cruanes)

- #7328, #702: Do not eliminate boxed int divisions by zero and
  avoid checking twice if divisor is zero with flambda.
  (Pierre Chambart, report by Jeremy Yallop)

- #427: Obj.is_block is now an inlined OCaml function instead of a
  C external.  This should be faster.
  (Demi Obenour)

- #580: Optimize immutable float records
  (Pierre Chambart, review by Mark Shinwell)

- #602: Do not generate dummy code to force module linking
  (Pierre Chambart, reviewed by Jacques Garrigue)

- #703: Optimize some constant string operations when the "-safe-string"
  configure time option is enabled.
  (Pierre Chambart)

- #707: Load cross module information during a meet
  (Pierre Chambart, report by Leo White, review by Mark Shinwell)

- #709: Share a few more equal switch branches
  (Pierre Chambart, review by Gabriel Scherer)

- #712: Small improvements to type-based optimizations for array
  and lazy
  (Alain Frisch, review by Pierre Chambart)

- #714: Prevent warning 59 from triggering on Lazy of constants
  (Pierre Chambart, review by Leo White)

- #723 Sort emitted functions according to source location
  (Pierre Chambart, review by Mark Shinwell)

- Lack of type normalization lead to missing simple compilation for "lazy x"
  (Alain Frisch)

### Runtime system:

- #7203, #534: Add a new primitive caml_alloc_float_array to allocate an
  array of floats
  (Thomas Braibant)

- #7210, #562: Allows to register finalisation function that are
  called only when a value will never be reachable anymore. The
  drawbacks compared to the existing one is that the finalisation
  function is not called with the value as argument. These finalisers
  are registered with `GC.finalise_last`
  (François Bobot reviewed by Damien Doligez and Leo White)

- #247: In previous OCaml versions, inlining caused stack frames to
  disappear from stacktraces. This made debugging harder in presence of
  optimizations, and flambda was going to make this worse. The debugging
  information produced by the compiler now enables the reconstruction of the
  original backtrace. Use `Printexc.get_raw_backtrace_next_slot` to traverse
  the list of inlined stack frames.
  (Frédéric Bour, review by Mark Shinwell and Xavier Leroy)

- #590: Do not perform compaction if the real overhead is less than expected
  (Thomas Braibant)

### Tools:

- #7189: toplevel #show, follow chains of module aliases
  (Gabriel Scherer, report by Daniel Bünzli, review by Thomas Refis)

- #7248: have ocamldep interpret -open arguments in left-to-right order
  (Gabriel Scherer, report by Anton Bachin)

- #7272, #798: ocamldoc, missing line breaks in type_*.html files
  (Florian Angeletti)

- #7290: ocamldoc, improved support for inline records
  (Florian Angeletti)

- #7323, #750: ensure "ocamllex -ml" works with -safe-string
  (Hongbo Zhang)

- #7350, #806: ocamldoc, add viewport metadata to generated html pages
  (Florian Angeletti, request by Daniel Bünzli)

- #452: Make the output of ocamldep more stable
  (Alain Frisch)

- #548: empty documentation comments
  (Florian Angeletti)

- #575: Add the -no-version option to the toplevel
  (Sébastien Hinderer)

- #598: Add a --strict option to ocamlyacc treat conflicts as errors
  (this option is now used for the compiler's parser)
  (Jeremy Yallop)

- #613: make ocamldoc use -open arguments
  (Florian Angeletti)

- #718: ocamldoc, fix order of extensible variant constructors
  (Florian Angeletti)

### Debugging and profiling:

- #585: Spacetime, a new memory profiler (Mark Shinwell, Leo White)

### Manual and documentation:

- #7007, #7311: document the existence of OCAMLPARAM and
  ocaml_compiler_internal_params
  (Damien Doligez, reports by Wim Lewis and Gabriel Scherer)

- #7243: warn users against using WinZip to unpack the source archive
  (Damien Doligez, report by Shayne Fletcher)

- #7245, #565: clarification to the wording and documentation
  of Warning 52 (fragile constant pattern)
  (Gabriel Scherer, William, Adrien Nader, Jacques Garrigue)

- #PR7265, #769: Restore 4.02.3 behaviour of Unix.fstat, if the
  file descriptor doesn't wrap a regular file (win32unix only)
  (Andreas Hauptmann, review by David Allsopp)

- #7288: flatten : Avoid confusion
  (Damien Doligez, report by user 'tormen')

- #7355: Gc.finalise and lazy values
  (Jeremy Yallop)

- #842: Document that [Store_field] must not be used to populate
  arrays of values declared using [CAMLlocalN] (Mark Shinwell)

### Compiler distribution build system:

- #324: Compiler developers: Adding new C primitives to the
  standard runtime doesn't require anymore to run `make bootstrap`
  (François Bobot)

- #384: Fix compilation using old Microsoft C Compilers not
  supporting secure CRT functions (SDK Visual Studio 2005 compiler and
  earlier) and standard 64-bit integer literals (Visual Studio .NET
  2002 and earlier)
  (David Allsopp)

- #507: More sharing between Unix and Windows makefiles
  (whitequark, review by Alain Frisch)

* #512, #587: Installed `ocamlc`, `ocamlopt`, and `ocamllex` are
  now the native-code versions of the tools, if those versions were
  built.
  (Demi Obenour)

- #525: fix build on OpenIndiana
  (Sergey Avseyev, review by Damien Doligez)

- #687: "./configure -safe-string" to get a system where
  "-unsafe-string" is not allowed, thus giving stronger non-local
  guarantees about immutability of strings
  (Alain Frisch, review by Hezekiah M. Carty)

### Bug fixes:

* #6505: Missed Type-error leads to a segfault upon record access.
  (Jacques Garrigue, extra report by Stephen Dolan)
  Proper fix required a more restrictive approach to recursive types:
  mutually recursive types are seen as abstract types (i.e. non-contractive)
  when checking the well-foundedness of the recursion.

* #6752: Nominal types and scope escaping.
  Revert to strict scope for non-generalizable type variables, cf. Mantis.
  Note that this is actually stricter than the behavior before 4.03,
  cf. #7313, meaning that you may sometimes need to add type annotations
  to explicitly instantiate non-generalizable type variables.
  (Jacques Garrigue, following discussion with Jeremy Yallop,
   Nicolás Ojeda Bär and Alain Frisch)

- #7112: Aliased arguments ignored for equality of module types
  (Jacques Garrigue, report by Leo White)

- #7134: compiler forcing aliases it shouldn't while reporting type errors
  (Jacques Garrigue, report and suggestion by sliquister)

- #7153: document that Unix.SOCK_SEQPACKET is not really usable.

- #7165, #494: uncaught exception on invalid lexer directive
  (Gabriel Scherer, report by KC Sivaramakrishnan using afl-fuzz)

- #7257, #583: revert a 4.03 change of behavior on (Unix.sleep 0.),
  it now calls (nano)sleep for 0 seconds as in (< 4.03) versions.
  (Hannes Mehnert, review by Damien Doligez)

- #7259 and #603: flambda does not collapse pattern matching
  in some cases
  (Pierre Chambart, report by Reed Wilson, review by Mark Shinwell)

- #7260: GADT + subtyping compile time crash
  (Jacques Garrigue, report by Nicolás Ojeda Bär)

- #7269: Segfault from conjunctive constraints in GADT
  (Jacques Garrigue, report by Stephen Dolan)

- #7276: Support more than FD_SETSIZE sockets in Windows' emulation
  of select
  (David Scott, review by Alain Frisch)

* #7278: Prevent private inline records from being mutated
  (Alain Frisch, report by Pierre Chambart)

- #7284: Bug in mcomp_fields leads to segfault
  (Jacques Garrigue, report by Leo White)

- #7285: Relaxed value restriction broken with principal
  (Jacques Garrigue, report by Leo White)

- #7297: -strict-sequence turns off Warning 21
  (Jacques Garrigue, report by Valentin Gatien-Baron)

- #7299: remove access to OCaml heap inside blocking section in win32unix
  (David Allsopp, report by Andreas Hauptmann)

- #7300: remove access to OCaml heap inside blocking in Unix.sleep on Windows
  (David Allsopp)

- #7305: -principal causes loop in type checker when compiling
  (Jacques Garrigue, report by Anil Madhavapeddy, analysis by Leo White)

- #7330: Missing exhaustivity check for extensible variant
  (Jacques Garrigue, report by Elarnon *)

- #7374: Contractiveness check unsound with constraints
  (Jacques Garrigue, report by Leo White)

- #7378: GADT constructors can be re-exposed with an incompatible type
  (Jacques Garrigue, report by Alain Frisch)

- #7389: Unsoundness in GADT exhaustiveness with existential variables
  (Jacques Garrigue, report by Stephen Dolan)

* #533: Thread library: fixed [Thread.wait_signal] so that it
  converts back the signal number returned by [sigwait] to an
  OS-independent number
  (Jérémie Dimino)

- #600: (similar to #555) ensure that register typing constraints are
  respected at N-way join points in the control flow graph
  (Mark Shinwell)

- #672: Fix float_of_hex parser to correctly reject some invalid forms
  (Bogdan Tătăroiu, review by Thomas Braibant and Alain Frisch)

- #700: Fix maximum weak bucket size
  (Nicolás Ojeda Bär, review by François Bobot)

- #708 Allow more module aliases in strengthening (Leo White)

- #713, #7301: Fix wrong code generation involving lazy values in Flambda
  mode
  (Mark Shinwell, review by Pierre Chambart and Alain Frisch)

- #721: Fix infinite loop in flambda due to [@@specialise] annotations

- #779: Building native runtime on Windows could fail when bootstrapping
  FlexDLL if there was also a system-installed flexlink
  (David Allsopp, report Michael Soegtrop)

- #805, #815, #833: check for integer overflow in String.concat
  (Jeremy Yallop,
   review by Damien Doligez, Alain Frisch, Daniel Bünzli, Fabrice Le Fessant)

- #810: check for integer overflow in Array.concat
  (Jeremy Yallop)

- #814: fix the Buffer.add_substring bounds check to handle overflow
  (Jeremy Yallop)

- #880: Fix [@@inline] with default parameters in flambda (Leo White)

* #1353: add labels to BytesLabels.sub_string (Jacques Garrigue)

### Internal/compiler-libs changes:

- #7200, #539: Improve, fix, and add test for parsing/pprintast.ml
  (Runhang Li, David Sheets, Alain Frisch)

- #351: make driver/pparse.ml functions type-safe
  (Gabriel Scherer, Dmitrii Kosarev, review by Jérémie Dimino)

- #516: Improve Texp_record constructor representation, and
  propagate updated record type information
  (Pierre Chambart, review by Alain Frisch)

- #678: Graphics.close_graph crashes 64-bit Windows ports (re-implementation
  of #3963)
  (David Allsopp)

- #679: delay registration of docstring after the mapper is applied
  (Hugo Heuzard, review by Leo White)

- #872: don't attach (**/**) comments to any particular node
  (Thomas Refis, review by Leo White)

OCaml 4.03.0 (25 Apr 2016):
---------------------------

(Changes that can break existing programs are marked with a "*")

### Language features:

- #5528: inline records for constructor arguments
  (Alain Frisch)

- #6220, #6403, #6437, #6801:
  Improved redundancy and exhaustiveness checks for GADTs.
  Namely, the redundancy checker now checks whether the uncovered pattern
  of the pattern is actually inhabited, exploding at most one wild card.
  This is also done for exhaustiveness when there is only one case.
  Additionally, one can now write unreachable cases, of the form
  "pat -> .", which are treated by the redundancy check.
  (Jacques Garrigue)

- #6374: allow "_ t" as a short-hand for "(_, _, ..) t" for n-ary type
  constructors
  (Alain Frisch)

- #6714: allow [@@ocaml.warning] on most structure and signature items:
  values, modules, module types
  (whitequark)

- #6806: Syntax shortcut for putting a type annotation on a record field:
  { f1 : typ = e } is sugar for { f1 = (e : typ) }
  { f1 : typ } is sugar for { f1 = (f1 : typ) }
  (Valentin Gatien-Baron, review by Jérémie Dimino)

- #6806: Allow type annotations before the "->" in "fun <args> -> <expr>"
  fun x y : (int * int) -> (x, y)
  (Valentin Gatien-Baron, review by Jérémie Dimino)

- #26: support for "(type a b)" as syntactic sugar for "(type a) (type b)"
  (Gabriel Scherer)

- #42: short functor type syntax: "S -> T" for "functor (_ : S) -> T"
  (Leo White)

- #88: allow field punning in object copying expressions:
  {< x; y; >} is sugar for {< x = x; y = y; >}
  (Jeremy Yallop)

- #112: octal escape sequences for char and string literals
  "Make it \o033[1mBOLD\o033[0m"
  (Rafaël Bocquet, request by John Whitington)

- #167: allow to annotate externals' arguments and result types so
  they can be unboxed or untagged: [@unboxed], [@untagged]. Supports
  untagging int and unboxing int32, int64, nativeint and float.
  (Jérémie Dimino, Mark Shinwell)

- #173: [@inline] and [@inlined] attributes (for function declarations
  and call sites respectively) to control inlining
  (Pierre Chambart, Mark Shinwell)

- #188: accept [@@immediate] attribute on type declarations to mark types
  that are represented at runtime by an integer
  (Will Crichton, reviewed by Leo White)

* #234: allow "[]" as a user-defined constructor. Demand parenthesis
  around "::" when using "::" as user-defined constructor:
  code using "| :: of ..." must change to "| (::) of ...".
  (Runhang Li, review by Damien Doligez)

- #240: replace special annotations on externals by attributes:
  * "float" is generalized to [@@unboxed]
  * "noalloc" becomes [@@noalloc]
  Deprecate "float" and "noalloc".
  (Jérémie Dimino)

- #254: @ocaml.warn_on_literal_pattern attribute on constructors to
  warn when the argument is matches against a constant pattern.  This
  attribute is applied on predefined exception constructors which
  carry purely informational (with no stability guarantee) messages.
  (Alain Frisch)

- #268: hexadecimal notation for floating-point literals: -0x1.ffffp+987
  In OCaml source code, FP literals can be written using the hexadecimal
  notation 0x<mantissa in hex>p<exponent> from ISO C99.
  (Xavier Leroy)

- #273: allow to get the extension slot of an extension constructor
  by writing [%extension_constructor <path>]
  (Jérémie Dimino)

- #282: change short-paths penalty heuristic to assign the same cost to
  idents containing double underscores as to idents starting with an underscore
  (Thomas Refis, Leo White)

- #6681 #326: signature items are now accepted as payloads for
  extension and attributes, using the syntax [%foo: SIG ] or [@foo: SIG ].
  Examples: "[%%client: val foo : int]" or "val%client foo : int".
  (Alain Frisch and Gabriel Radanne)

* #342: Allow shortcuts for extension and attributes on all keywords:
  module%foo, class[@foo], etc.
  The attribute in "let[@foo] .. in .." is now attached to the value binding,
  not to the expression.
  (Gabriel Radanne)

### Compilers:

* #4231, #5461: warning 31 is now fatal by default
  (Warning 31: A module is linked twice in the same executable.)
  This is an interim solution; double-linking of modules has dangerous
  semantics, eg. exception constructors end up with two distinct declarations.
  (Alain Frisch)

- #4800: better compilation of tuple assignment
  (Gabriel Scherer and Alain Frisch)

- #5995: keep -for-pack into account to name exceptions;
  -for-pack should now be used during bytecode compilation as well
  (Alain Frisch, report by Christophe Troestler)

- #6400: better error message for '_' used as an expression
  (Alain Frisch, report by whitequark)

- #6501: harden the native-code generator against certain uses of "%identity"
  (Xavier Leroy, report by Antoine Miné)

- #6636: add --version option
  (whitequark)

- #6679: fix pprintast printing of constraints in type declarations
  (Alain Frisch, report by Jun Furuse)

- #6737: fix Typedtree attributes on (fun x -> body) expressions
  (Alain Frisch, report by Oleg Kiselyov)

* #6865: remove special case for parsing "let _ = expr" in structures
  (Jérémie Dimino, Alain Frisch)

* #6438, #7059, #315: Pattern guard disables exhaustiveness check
  (function Some x when x = 0 -> ()) will now raise warning 8 (non-exhaustive)
  instead of warning 25 (all clauses are guarded). 25 isn't raised anymore.
  Projects that set warning 8 as an error may fail to compile (presumably
  this is the semantics they wanted).
  (Alain Frisch, request by Martin Jambon and John Whitington)

- #6920: fix debug information around uses of %apply or %revapply
  (Jérémie Dimino, report by Daniel Bünzli)

- #6939: Segfault with improper use of let-rec
  (Alain Frisch)

- #6943: native-code generator for POWER/PowerPC 64 bits, both in
  big-endian (ppc64) and little-endian (ppc64le) configuration.
  (Xavier Leroy, with inspiration from RedHat's unofficial ppc64 and ppc64le
  ports)

- #6979: better code generation in x86-32 backend for copying floats to
  the stack
  (Marc Lasson, review by Xavier Leroy)

- #7018: fix missing identifier renaming during inlining
  (Alain Frisch, review by Xavier Leroy)

- #7022, #259: unbox float and boxed ints earlier, avoid second pass
  (Alain Frisch)

- #7026, #288: remove write barrier for polymorphic variants without
  arguments
  (Simon Cruanes)

- #7031: new warning 57, ambiguous guarded or-patterns
  (Luc Maranget, Gabriel Scherer, report by Martin Clochard and Claude Marché)

- #7064, #316: allowing to mark compilation units and sub-modules as
  deprecated
  (Alain Frisch)

- #7067: fix performance regression (wrt. 4.01) in the native compiler
  for long nested structures
  (Alain Frisch, report by Daniel Bünzli, review by Jacques Garrigue)

- #7097: fix strange syntax error message around illegal packaged module
  signature constraints
  (Alain Frisch, report by Jun Furuse)

- #7118, #7120, #408, #476: Bug fixed in stack unwinding
  metadata generation. Was a cause of crashes in GUI programs on OS X.
  (Bart Jacobs, review by Mark Shinwell)

- #7168: Exceeding stack limit in bytecode can lead to a crash.
  (Jacques-Henri Jourdan)

- #7232: Strange Pprintast output with ppx_deriving
  (Damien Doligez, report by Anton Bachin)

- #17: some cmm optimizations of integer operations with constants
  (Stephen Dolan, review by Pierre Chambart)

- #89: improve type-specialization of unapplied primitives:
  unapplied annotations (compare : int -> _),
  type propagation (List.sort compare [1;2;3])
  and propagation from module signatures now lead to specialization
  (Frédéric Bour, review by Gabriel Scherer)

- #107: Prevent more unnecessary float boxing, especially in `if` and `match`
  (Vladimir Brankov, review by Alain Frisch)

- #109: new (lazy) unboxing strategy for float and int references
  (Vladimir Brankov, review by Alain Frisch)

- #115: More precise typing of values at the C-- and Mach level.
  (Xavier Leroy, review by Pierre Chambart)

- #132: Flambda: new intermediate language and "middle-end" optimizers
  (Pierre Chambart, Mark Shinwell, Leo White)

- #212, #7226, #542: emit column position in gas assembly `.loc`
  (Frédéric Bour, Anton Bachin)

- #207: Colors in compiler messages (warnings, errors)
  configure with -color {auto|always|never} or TERM=dumb
  (Simon Cruanes, review by Gabriel Scherer)

- #258: more precise information on PowerPC instruction sizes
  (Pierre Chambart, Xavier Leroy)

- #263: improve code generation for if-equivalents of (&&) and (||)
  (Pierre Chambart)

- #270: Make [transl_exception_constructor] generate [Immutable] blocks
  (Mark Shinwell)

- #271: Fix incorrect mutability flag when records are built using "with"
  (Mark Shinwell)

- #275: native-code generator for IBM z System running Linux.
  In memoriam Gene Amdahl, 1922-2015.
  (Bill O'Farrell, Tristan Amini, Xavier Leroy)

- #282: relax short-paths safety check in presence of module aliases, take
  penalty into account while building the printing map.
  (Thomas Refis, Leo White)

- #306: Instrument the compiler to debug performance regressions
  (Pierre Chambart)

- #319: add warning 58 for missing cmx files, and
  extend -opaque option to mli files: a missing .cmx does not warn
  if the corresponding .cmi is compiled -opaque.
  (Leo White)

- #388: OCAML_FLEXLINK environment variable allows overriding flexlink
  command (David Allsopp)

- #392: put all parsetree invariants in a new module Ast_invariants
  (Jérémie Dimino)

- #407: don't display the name of compiled .c files when calling the
  Microsoft C Compiler (same as the assembler).
  (David Allsopp)

- #431: permit constant float arrays to be eligible for pattern match
  branch merging
  (Pierre Chambart)

- #455: provide more debugging information to Js_of_ocaml
  (Jérôme Vouillon)

- #514, #554: Added several command-line flags to explicitly enable
  settings that are currently the default:
  `-alias-deps`, `-app-funct`, `-no-keep-docs`, `-no-keep-locs`,
  `-no-principal`, `-no-rectypes`, `-no-strict-formats`
  (Demi Obenour)

- #545: use reraise to preserve backtrace on
  `match .. with exception e -> raise e`
  (Nicolás Ojeda Bär, review by Gabriel Scherer)

### Runtime system:

* #596: make string/bytes distinguishable in the underlying
  compiler implementation; caml_fill_string and caml_create_string are
  deprecated and will be removed in the future, please use
  caml_fill_bytes and caml_create_bytes for migration
  (Hongbo Zhang, review by Damien Doligez, Alain Frisch, and Hugo Heuzard)

- #3612, #2429: allow allocating custom block with finalizers
  in the minor heap.
  (Pierre Chambart)

* #6517: use ISO C99 types {,u}int{32,64}_t in preference to our homegrown
  types {,u}int{32,64}.
  C stubs may have to be updated as {,u}int{32,64}_t are not defined anymore.
  (Xavier Leroy)

- #6760: closures evaluated in the toplevel can now be marshalled
  (whitequark, review by Jacques-Henri Jourdan)

- #6902, #210: emit a runtime warning on stderr
  when finalizing an I/O channel which is still open:
    "channel opened on file '...' dies without being closed"
  this is controlled by OCAMLRUNPARAM=W=1 or with Sys.enable_runtime_warnings.
  The behavior of affected program is not changed,
  but they should still be fixed.
  (Alain Frisch, review by Damien Doligez)

- Signal handling: for read-and-clear, use GCC/Clang atomic builtins
  if available.
  (Xavier Leroy)

- #6910, #224: marshaling (output_value, input_value, et al)
  now support marshaled data bigger than 4 Gb.
  (Xavier Leroy)

* #22: The undocumented layout of weak arrays has been changed. Finalisation
  functions are now run before the erasure of the corresponding values.

* #226: select higher levels of optimization for GCC >= 3.4 and Clang
  when compiling the run-time system and C stub code.
  "-std=gnu99 -O2 -fno-strict-aliasing -fwrapv" is used by default.
  This also affects default flags for user stubs compiled with "ocamlc -c foo.c"
  and may uncover bugs in them.
  (Xavier Leroy)

- #262: Multiple GC roots per compilation unit
  (Pierre Chambart, Mark Shinwell, review by Damien Doligez)

* #297: Several changes to improve the worst-case GC pause time.
  Changes Gc.control and Gc.major_slice and adds functions to the Gc module.
  (Damien Doligez, with help from François Bobot, Thomas Braibant, Leo White)

- #325: Add v=0x400 flag to OCAMLRUNPARAM to display GC stats on exit
  (Louis Gesbert, review by Alain Frisch)

### Standard library:

- #7848, #230: Array.map2, Array.iter2
  (John Christopher McAlpine)

- #5197, #63: Arg: allow flags such as --flag=arg as well as --flag arg
  (Richard Jones)

- #6017, #7034, #267: More efficient ifprintf implementation
  (Jeremy Yallop, review by Gabriel Scherer)

- #6296: Some documentation on the floating-point representations
    recognized by Pervasives.float_of_string
  (Xavier Leroy)

- #6316: Scanf.scanf failure on %u formats when reading big integers
  (Xavier Leroy, Benoît Vaugon)

- #6321: guarantee that "hypot infinity nan = infinity"
  (for conformance with ISO C99)
  (Xavier Leroy)

- #6390, #36: expose Sys.{int_size,max_wosize} for js_of_ocaml portability
  (Hugo Heuzard)

- #6449: Add Map.union
  (Alain Frisch)

* #6494: Add 'equal' functions in modules
  Bytes, Char, Digest, Int32, Int64, Nativeint, and String
  Users defining their own modules with signature 'module type of Int32'
  have to extend their implementation.
  (Romain Calascibetta)

* #6524, #79: Filename: Optional ?perms argument to open_temp_file
  May break partial applications of the function (fix by passing ?perms:None)
  (Daniel Bünzli, review by Kate Deplaix)

* #6525, #80: Add Uchar module to the standard library
  May introduce module name conflicts with existing projects.
  (Daniel Bünzli, review by Yoriyuki Yamagata and Damien Doligez)

- #6577: improve performance of %L, %l, %n, %S, %C format specifiers
  (Alain Frisch)

- #6585: fix memory leak in win32unix/createprocess.c
  (Alain Frisch, report by user 'aha')

- #6645, #174: Guarantee that Set.add, Set.remove, Set.filter
  return the original set if no change is required
  (Alain Frisch, Mohamed Iguernlala)

- #6649, #222: accept (int_of_string "+3")
  (John Christopher McAlpine)

- #6694, #6695, #124: deprecate functions using ISO-8859-1 character set
  in Char, Bytes, String and provide alternatives *_acii using US-ASCII.
  Affected functions:
    {Char,String,Bytes}.{uppercase,lowercase},
    {String,Bytes}.{capitalize,uncaptialize}
  (whitequark, review by Damien Doligez)

- #22: Add the Ephemeron module that implements ephemerons and weak
  hash table
  (François Bobot, review by Damien Doligez, Daniel Bünzli,
  Alain Frisch, Pierre Chambart)

- #164: more efficient (branchless) implementation of Pervasives.compare
  specialized at type 'float'.
  (Vladimir Brankov)

- #175: Guarantee that Map.add, Map.remove, Map.filter
  return the original map if no change is required.
  (Mohamed Iguernlala)

- #201: generalize types of Printf.{ifprintf,ikfprintf}
  (Maxence Guesdon)

- #216: add the missing POSIX.1-2001 signals in Sys
  (Guillaume Bury)

- #239: remove type-unsafe code from Stream
  (Pierre Chambart, review by Gabriel Scherer and Jeremy Yallop)

- #250: Check for negative start element in Array.sub
  (Jeremy Yallop)

- #265: new implementation of Queue avoiding Obj.magic
  (Jérémie Dimino)

- #268, #303: '%h' and '%H' modifiers for printf and scanf to
  support floating-point numbers in hexadecimal notation
  (Xavier Leroy, Benoît Vaugon)

- #272: Switch classify_float to [@@unboxed]
  (Alain Frisch)

- Improve speed of classify_float by not going through fpclassify()
  (Alain Frisch, Xavier Leroy)

- #277: Switch the following externals to [@@unboxed]:
  * {Nativeint,Int32,Int64}.{of,to}_float
  * Int{32,64}.float_of_bits
  * Int{32,64}.bits_of_float
  (Jérémie Dimino)

- #281: Switch the following externals to [@@unboxed]:
  * Sys.time (and [@@noalloc])
  * Pervasives.ldexp (and [@@noalloc])
  * Pervasives.compare for float, nativeint, int32, int64.
  (François Bobot)

- #3622, #195: add function Stack.fold
  (Simon Cruanes)

- #329: Add exists, for_all,  mem and memq functions in Array
  (Bernhard Schommer)

- #337: Add [Hashtbl.filter_map_inplace]
  (Alain Frisch)

- #356: Add [Format.kasprintf]
  (Jérémie Dimino, Mark Shinwell)

### Type system:

- #5545: Type annotations on methods cannot control the choice of abbreviation
  (Jacques Garrigue)

* #6465: allow incremental weakening of module aliases.
  This is done by adding equations to submodules when expanding aliases.
  In theory this may be incompatible is some corner cases defining a module
  type through inference, but no breakage known on published code.
  (Jacques Garrigue)

- #6593: Functor application in tests/basic-modules fails after commit 15405
  (Jacques Garrigue)

### Toplevel and debugger:

- #6113: Add descriptions to directives, and display them via #help
  (Nick Giannarakis, Berke Durak, Francis Southern and Gabriel Scherer)

- #6396: Warnings-as-errors not properly flushed in the toplevel
  (Alain Frisch)

- #6401: use proper error reporting for toplevel environment initialization:
  no more Env.Error(_) at start time
  (Gabriel Scherer, Alain Frisch)

- #6468: toplevel now supports backtraces if invoked with OCAMLRUNPARAM=b
  (whitequark and Jake Donham,
   review by Gabriel Scherer and Jacques-Henri Jourdan)

- #6906: wrong error location for unmatched paren with #use in toplevel
  (Damien Doligez, report by Kenichi Asai)

- #6935, #298: crash in debugger when load_printer is given a directory
  (Junsong Li, review by Gabriel Scherer)

- #7081: report preprocessor warnings in the toplevel
  (Valentin Gatien-Baron, review by Jérémie Dimino)

- #7098: Loss of ppx context in toplevel after an exception
  (Alain Frisch, report by whitequark)

- #7101: The toplevel does not close in_channel for libraries specified on
  its command line
  (Alain Frisch)

- #7119: the toplevel does not respect [@@@warning]
  (Alain Frisch, report by Gabriel Radanne)

### Other libraries:

* Unix library: channels created by Unix.in_channel_of_descr or
  Unix.out_channel_of_descr no longer support text mode under Windows.
  Calling [set_binary_mode_{in,out} chan false] on these channels
  now causes an error.
  (Xavier Leroy)

- #4023 and #68: add Unix.sleepf (sleep with sub-second resolution)
  (Evgenii Lepikhin and Xavier Leroy)

* Protect Unix.sleep against interruptions by handled signals.
  Before, a handled signal could cause Unix.sleep to return early.
  Now, the sleep is restarted until the given time is elapsed.
  (Xavier Leroy)

* #6120, #462: implement Unix.symlink and Unix.readlink on
  Windows. Unix.symlink has a new optional argument to_dir (ignored on
  non-native Windows platforms). stat functions reimplemented to avoid
  buggy Microsoft CRT implementations (native Windows only)
  (David Allsopp, review by Daniel Bünzli)

- #6263: add kind_size_in_bytes and size_in_bytes functions
  to Bigarray module.
  (Runhang Li, review by Mark Shinwell)

- #6289: Unix.utimes uses the current time only if both arguments
    are exactly 0.0.  Also, use sub-second resolution if available.
  (Xavier Leroy, report by Christophe Troestler)

- #6896: serious reimplementation of Big_int.float_of_big_int and
  Ratio.float_of_ratio, ensuring that the result is correctly rounded.
  (Xavier Leroy)

- #6989: in Str library, make sure that all \(...\) groups are binding
    and can be consulted with Str.matched_group.  There used to be
    a limitation to 32 binding groups.
  (Xavier Leroy)

- #7013: spurious wake-up in the Event module
  (Xavier Leroy)

- #7024: in documentation of Str regular expressions, clarify what
    "end of line" means for "^" and "$" regexps.
  (Xavier Leroy, question by Fredrik Lindgren)

- #7209: do not run at_exit handlers in [Unix.create_process] and
  similar functions when the [exec] call fails in the child process
  (Jérémie Dimino)

### OCamldep:

- #286: add support for module aliases
  (Jacques Garrigue)

### Manual:

- #302: The OCaml reference manual is now included in the manual/
  subdirectory of the main OCaml source repository. Contributions to
  the manual are warmly welcome.
  (François Bobot, review by Florian Angeletti)

- #6601: replace strcpy with caml_strdup in sample code
  (Christopher Zimmermann)

- #6676: ongoing simplification of the "Language Extensions" section
  (Alain Frisch, John Whitington)

- #6898: Update win32 support documentation of the Unix library
  (Damien Doligez, report by Daniel Bünzli)

- #7092, #379: Add missing documentation for new 4.03 features
  (Florian Angeletti)

- #7094, #468, #551: add new section 8.5 to document warnings
  The general idea is to document warnings that may require explanations.
  Currently documented warnings are:
  - 52: Fragile constant pattern.
  - 57: Ambiguous or-pattern variables under guard
  (Florian Angeletti and Gabriel Scherer)

- #7109, #380: Fix bigarray documentation layout
  (Florian Angeletti, Leo White)

### Bug fixes:

- #3612: memory leak in bigarray read from file
  (Pierre Chambart, report by Gary Huber)

* #4166, #6956: force linking when calling external C primitives
  (Jacques Garrigue, reports by Markus Mottl and Christophe Troestler)

* #4466, #5325: under Windows, concurrent read and write operations
    on the same socket could block unexpectedly.  Fixed by keeping sockets
    in asynchronous mode rather than creating them in synchronous mode.
  (Xavier Leroy)

* #4539: change exception string raised when comparing functional values
  May break programs matching on the string argument of Invalid_argument.
  Matching on the string argument of Invalid_argument or Failure is a
  programming mistake: these strings may change in future versions.
  (Nicolas Braud-Santoni, report by Eric Cooper)

- #4832: Filling bigarrays may block out runtime
  (Markus Mottl)

- #5663: program rejected due to nongeneralizable type variable that
    appears nowhere
  (Jacques Garrigue, report by Stephen Weeks)

- #5780: report more informative type names in GADTs error messages
  (Jacques Garrigue, report by Sebastien Furic)

- #5887: move the byterun/*.h headers to byterun/caml/*.h to avoid header
    name clashes
  (Jérôme Vouillon and Adrien Nader and whitequark)

* #6081: ocaml now adds script's directory to search path, not current
    directory
  (Thomas Leonard and Damien Doligez)

- #6108, #6802: fail cleanly if dynlink.cma or ocamltoplevel.cma
    are loaded inside the toplevel loop.
  (Xavier Leroy)

- #6171: Confusing error message when a type escapes its scope.
  (Jacques Garrigue and Leo White, report by John Whitington)

- #6340: Incorrect handling of \r when processing "Windows" source files
  (Damien Doligez, report by David Allsopp)

- #6342: Incorrect error message when type constraints differ
  (Alain Frisch, report by Philippe Wang)

* #6521: {Bytes,Char,String}.escaped were locale-dependent
  we now escape all non-ASCII-printable instead of a locale-dependent subset.
  (Damien Doligez, report by Jun Furuse)

- #6526: ocamllex should not warn on unescaped newline inside comments
  (Damien Doligez, report by user 'dhekir')

- #6341: ocamldoc -colorize-code adds spurious <br> tags to <pre> blocks
  (Maxence Guesdon, report by Damien Doligez)

- #6560: Wrong failure message for {Int32,Int64,NativeInt}.of_string
  It reported (Failure "int_of_string"), now "Int32.of_string" etc.
  (Maxime Dénès and Gabriel Scherer)

- #6648: show_module should indicate its elision
  (Jacques Garrigue, report by Leo White)

- #6650: Cty_constr not handled correctly by Subst
  (Jacques Garrigue, report by Leo White)

- #6651: Failing component lookup
  (Jacques Garrigue, report by Leo White)

* #6664: Crash when finalising lazy values of the wrong type.
  (Damien Doligez)

- #6672: Unused variance specification allowed in with constraint
  (Jacques Garrigue, report by Leo White)

- #6677: Allow to disable warning 39 (useless "rec") with [@ocaml.warning]
  applied to the first value binding of the would-be "rec" declaration
  (Alain Frisch, report by Jun Furuse)

- #6744: Univars can escape through polymorphic variants (partial fix)
  (Jacques Garrigue, report by Leo White)

- #6752: Extensible variant types and scope escaping
  A side-effect of the fix is that (ocamlc -i) sometimes reports
  (type-sound) invalid signature, with a type used before its declaration.
  (Jacques Garrigue, report by Maxence Guesdon)

- #6762: improve warning 45 in presence of re-exported type definitions
  (Warning 45: open statement shadows the constructor)
  (Alain Frisch, report by Olivier Andrieu)

- #6776: Failure to kill the "tick" thread, segfault when exiting the runtime
  (Damien Doligez, report by Thomas Braibant)

- #6780: Poor error message for wrong -farch and -ffpu options (ocamlopt, ARM)
  (Xavier Leroy, report by whitequark)

- #6805: Duplicated expression in case of hole in a non-failing switch.
  (Luc Maranget)

* #6808: the parsing of OCAMLRUNPARAM is too lax
  (Damien Doligez)

- #6874: Inefficient code generated for module function arguments
  (Jacques Garrigue, report by Markus Mottl)

- #6888: The list command of ocamldebug uses the wrong file
  (Damien Doligez, report by Pierre-Marie Pédrot)

- #6897: Bad error message for some pattern matching on extensible variants
  (Alain Frisch, report by Gabriel Radanne)

- #6899: Optional parameters and non generalizable type variables
  (Thomas Refis and Leo White)

- #6907: Stack overflow printing error in class declaration
  (Jacques Garrigue, report by Ivan Gotovchits)

- #6931: Incorrect error message on type error inside record construction
  (Damien Doligez, report by Leo White)

- #6938: fix regression on "%047.27{l,L,n}{d,i,x,X,o,u}"
  (Benoît Vaugon, report by Arduino Cascella)

- #6944: let module X = Path in … is not typed as a module alias
  (Jacques Garrigue, report by Frédéric Bour)

- #6945 and #227: protect Sys and Unix functions against string
    arguments containing the null character '\000'
  (Simon Cruanes and Xavier Leroy, report by Daniel Bünzli)

- #6946: Uncaught exception with wrong type for "%ignore"
  (Jacques Garrigue, report by Leo White)

- #6954: Infinite loop in type checker with module aliases
  (Jacques Garrigue, report by Markus Mottl)

- #6972, #276: 4.02.3 regression on documentation comments in .cmt files
  (Leo White, report by Olivier Andrieu)

- #6977: String literals in comments interpret escape sequences
  (Damien Doligez, report by Daniel Bünzli and David Sheets)

- #6980: Assert failure from polymorphic variants and existentials
  (Jacques Garrigue, report by Leo White)

- #6981: Ctype.Unify(_) with associated functor arg referring to previous one
  (Jacques Garrigue, report by Nicholas Labich)

- #6982: unexpected type error when packing a module alias
  (Jacques Garrigue, report by Valentin Gatien-Baron)

- #6985: `module type of struct include Bar end exposes
           %s#row when Bar contains private row types
  (Jacques Garrigue, report by Nicholas Labich)

- #6992: Segfault from bug in GADT/module typing
  (Jacques Garrigue, report by Stephen Dolan)

- #6993: Segfault from recursive modules violating exhaustiveness assumptions
  (Jacques Garrigue, report by Stephen Dolan)

- #6998: Typer fails reading unnecessary cmis with -no-alias-deps and -w -49
  (Leo White, report by Valentin Gatien-Baron)

- #7003: String.sub may cause segmentation fault on sizes above 2^31
  (Damien Doligez, report by Radek Micek)

- #7008: Fatal error in ocamlc with empty compilation unit name
  (Damien Doligez, report by Cesar Kunz)

- #7012: Variable name forgotten when it starts with a capital letter
  (Jacques Garrigue, Gabriel Scherer,
   report by Thomas Leonard and Florian Angeletti)

- #7016: fix Stack overflow in GADT typing
  Note: Equi-recursive types are considered when checking GADT pattern
  exhaustiveness, even when -rectypes is not used.
  (Jacques Garrigue, report by Mikhail Mandrykin)

- #7030: libasmrun_shared.so fails to build on SPARC Solaris
  (report and fix by Patrick Star)

- #7036: Module alias is not taken into account when checking module
  type compatibility (in a class type)
  (Jacques Garrigue)

- #7037: more reproducible builds, don't put temp file names into objects
  (Xavier Leroy)

- #7038: out of memory condition in caml_io_mutex_lock
  (Xavier Leroy, report by Marc Lasson)

- #7039: Unix.getsockname returns garbage for unnamed PF_UNIX sockets
  (Xavier Leroy)

- #7042 and #295: CSE optimization confuses the FP literals +0.0 and -0.0
  (Xavier Leroy)

- #7075: Fix repetitions in ocamldoc generated documentation
  (Florian Angeletti)

- #7082: Object type in recursive module's `with` annotation
  (Jacques Garrigue and Alain Frisch, report by Nicholas Labich)

- #7096: ocamldoc uses an incorrect subscript/superscript style
  (Gabriel Scherer, report by user 'pierpa')

- #7108: ocamldoc, have -html preserve custom/extended html generators
  (Armaël Guéneau)

- #7111: reject empty let bindings instead of printing incorrect syntax
  (Jérémie Dimino)

* #7113: -safe-string can break GADT compatibility check
  bytes and string are now considered compatible even with -safe-string,
  which may break exhaustivity for code assuming they were disjoint
  (Jacques Garrigue, report by Jeremy Yallop)

- #7115: shadowing in a branch of a GADT match breaks unused variable warning
  (Alain Frisch, report by Valentin Gatien-Baron)

- #7133, #450: generate local jump labels on OS X
  (Bart Jacobs)

- #7135: only warn about ground coercions in -principal mode
  (Jacques Garrigue, report by Jeremy Yallop)

* #7152: Typing equality involving non-generalizable type variable
  A side-effect of the fix is that, for deeply nested non generalizable
  type variables, having an interface file may no longer be sufficient,
  and you may have to add a local type annotation (cf #7313)
  (Jacques Garrigue, report by François Bobot)

- #7160: Type synonym definitions can weaken gadt constructor types
  (Jacques Garrigue, report by Mikhail Mandrykin)

- #7181: Misleading error message with GADTs and polymorphic variants
  (Jacques Garrigue, report by Pierre Chambart)

- #7182: Assertion failure with recursive modules and externals
  (Jacques Garrigue, report by Jeremy Yallop)

- #7196: "let open" is not correctly pretty-printed to the left of a ';'
  (Gabriel Scherer, report by Christophe Raffalli)

- #7214: Assertion failure in Env.add_gadt_instances
  (Jacques Garrigue, report by Stephen Dolan)

- #7220: fix a memory leak when using both threads and exception backtraces
  (Gabriel Scherer, review by François Bobot, report by Rob Hoes)

- #7222: Escaped existential type
  (Jacques Garrigue, report by Florian Angeletti)

- #7230: Scrutinee discarded in match with only refutation cases
  (Jacques Garrigue, report by Jeremy Yallop)

- #7234: Compatibility check wrong for abstract type constructors
  (Jacques Garrigue, report by Stephen Dolan)

- #7324: OCaml 4.03.0 type checker dies with an assert failure when
  given some cyclic recursive module expression
  (Jacques Garrigue, report by jmcarthur)

- #7368: Manual major GC fails to compact the heap
  (Krzysztof Pszeniczny)

- #205: Clear caml_backtrace_last_exn before registering as root
  (report and fix by Frédéric Bour)

- #220: minor -dsource error on recursive modules
  (Hongbo Zhang)

- #228: fix a dangling internal pointer in (bytecode )debug_info
  (Gabriel Scherer and Mark Shinwell and Xavier Leroy)

- #233: Make CamlinternalMod.init_mod robust to optimization
  (Pierre Chambart, Mark Shinwell)

- #249: fix a few hardcoded ar commands
  (Daniel Bünzli)

- #251: fix cross-compilation with ocamldoc enabled
  (whitequark)

- #280: Fix stdlib dependencies for .p.cmx
  (Pierre Chambart, Mark Shinwell)

- #283: Fix memory leaks in intern.c when OOM is raised
  (Marc Lasson, review by Alain Frisch)

- #22: Fix the cleaning of weak pointers. In very rare cases
  accessing a value during the cleaning of the weak pointers could
  result in the value being removed from one weak arrays and kept in
  another one. That breaks the property that a value is removed from a
  weak pointer only when it is dead and garbage collected.
  (François Bobot, review by Damien Doligez)

- #313: Prevent quadratic cases in CSE
  (Pierre Chambart, review by Xavier Leroy)

- #6795, #6996: Make ocamldep report errors passed in
  [%ocaml.error] extension points
  (Jérémie Dimino)

- #355: make ocamlnat build again
  (Jérémie Dimino, Thomas Refis)

- #405: fix compilation under Visual Studio 2015
  (David Allsopp)

- #441: better type error location in presence of type constraints
  (Thomas Refis, report by Arseniy Alekseyev)

- #477: reallow docstrings inside object types, and inside polymorphic
  variant and arrow types
  (Thomas Refis)

### Features wishes:

- #4518, #29: change location format for reporting errors in ocamldoc
  (Sergei Lebedev)

- #4714: List.cons

- #5418 (comments) : generate dependencies with $(CC) instead of gcc
  (Damien Doligez, report by Michael Grünewald)

- #6167: OCAMLPARAM support for disabling PIC generation ("pic=0")
  (Gabor Pali)

- #6367, #25: introduce Asttypes.arg_label to encode labelled arguments
  (Frédéric Bour and Jacques Garrigue)

- #6452, #140: add internal support for custom printing formats
  (Jérémie Dimino)

- #6611: remove the option wrapper on optional arguments in the syntax tree
  (Alain Frisch, review by Damien Doligez, request by whitequark)

- #6635: support M.[], M.(), M.{< >} and M.[| |]
  (Jeremy Yallop, review by Gabriel Radanne)

- #6691: install .cmt[i] files for stdlib and compiler-libs
  (David Sheets, request by Gabriel Radanne)

- #6722: compatibility with x32 architecture (x86-64 in ILP32 mode).
  ocamlopt is not supported, but bytecode compiles cleanly.
  (Adam Borowski and Xavier Leroy)

- #6742: remove duplicate virtual_flag information from Tstr_class
  (Gabriel Radanne and Jacques Garrigue)

- #6719: improve Buffer.add_channel when not enough input is available
  (Simon Cruanes)

* #6816: reject integer and float literals directly followed by an identifier.
  This was previously read as two separate tokens.
  [let abc = 1 in (+) 123abc] was accepted and is now rejected.
  (Hugo Heuzard)

- #6876: improve warning 6 by listing the omitted labels.
  (Warning 6: Label omitted in function application)
  (Eyyüb Sari)

- #6924: tiny optim to avoid some spilling of floats in x87
  (Alain Frisch)

- #111: `(f [@taillcall]) x y` warns if `f x y` is not a tail-call
  (Simon Cruanes)

- #118: ocamldep -allow-approx: fallback to a lexer-based approximation
  (Frédéric Bour)

- #137: add untypeast.ml (in open recursion style) to compiler-libs
  (Gabriel Radanne)

- #142: add a CAMLdrop macro for undoing CAMLparam*/CAMLlocal*
  (Thomas Braibant and Damien Doligez)

- #145: speeedup bigarray access by optimizing Cmmgen.bigarray_indexing
  (Vladimir Brankov, review by Gabriel Scherer)

- #147: [type 'a result = Ok of 'a | Error of 'b] in Pervasives
  (Yaron Minsky)

- #156, #279: optimize caml_frame_descriptors realloc (dynlink speedup)
  (Pierre Chambart, Alain Frisch,
   review by François Bobot, Xavier Leroy and Damien Doligez)

- #165, #221: fix windows compilation warnings
  (Bernhard Schommer, Gabriel Scherer, report by Alain Frisch)

* #170: Parse arbitrary precision integers.
  Accept a single [A-Za-z] as modifier for integers (generalizing 'l','L','n')
  and floats.
  May cause breakage (ie. ppx preprocessor) because of changes in the parsetree.
  This changes #6816 a little bit by reading the literal [123a] as a single
  token that can later be rewritten by a ppx preprocessor.
  (Hugo Heuzard)

- #189: Added .dylib and .so as extensions for ocamlmklib
  (Edgar Aroutiounian, whitequark)

- #191: Making gc.h and some part of memory.h public
  (Thomas Refis)

- #196: Make [Thread.id] and [Thread.self] [noalloc]
  (Clark Gaebel)

- #237: a CONTRIBUTING document
  (François Bobot, Gabriel Scherer, review by Xavier Leroy)

- #245: remove a few remaining French comments
  (Florian Angeletti)

- #252: improve build instructions in MSVC Windows README
  (Philip Daian)

- #308: add experimental support for NetBSD/arm (verified on RaspberryPi)
  (Rich Neswold)

- #335: Type error messages specifies if a type is abstract
  because no corresponding cmi could be found.
  (Hugo Heuzard)

- #365: prevent printing just a single type variable on one side
  of a type error clash.
  (Hugo Heuzard)

- #383: configure: define _ALL_SOURCE for build on AIX7.1
  (tkob)

- #401: automatically retry failed test directories in the testsuite
  (David Allsopp)

- #451: an optional 'parallel' target in testsuite/Makefile using the
  GNU parallel tool to run tests in parallel.
  (Gabriel Scherer)

- #555: ensure that register typing constraints are respected at
  join points in the control flow graph
  (Mark Shinwell, debugging & test case by Arseniy Alekseyev and Leo White,
    code review by Xavier Leroy)

### Build system:

- #388: FlexDLL added as a Git submodule and bootstrappable with the compiler
  (David Allsopp)

OCaml 4.02.3 (27 Jul 2015):
---------------------------

Bug fixes:
- #6908: Top-level custom printing for GADTs: interface change in 4.02.2
  (Grégoire Henry, report by Jeremy Yallop)
- #6919: corrupted final_table
  (ygrek)
- #6926: Regression: ocamldoc lost unattached comment
  (Damien Doligez, report by François Bobot)
- #6930: Aliased result type of GADT constructor results in assertion failure
  (Jacques Garrigue)

Feature wishes:
- #6691: install .cmt[i] files for stdlib and compiler-libs
  (David Sheets, request by Gabriel Radanne)
- #37: New primitive: caml_alloc_dummy_function
  (Hugo Heuzard)

OCaml 4.02.2 (17 Jun 2015):
---------------------------

(Changes that can break existing programs are marked with a "*")

Language features:
- #6583: add a new class of binary operators with the same syntactic
  precedence as method calls; these operators start with # followed
  by a non-empty sequence of operator symbols (for instance #+, #!?).
  It is also possible to use '#' as part of these extra symbols
  (for instance ##, or #+#); this is rejected by the type-checker,
  but can be used e.g. by ppx rewriters.
  (Alain Frisch, request by Gabriel Radanne)
* #6016: add a "nonrec" keyword for type declarations
  (Jérémie Dimino)
* #6612, #152: change the precedence of attributes in type declarations
  (Jérémie Dimino)

Compilers:
- #6600: make -short-paths faster by building the printing map
  incrementally
  (Jacques Garrigue)
- #6642: replace $CAMLORIGIN in -ccopt with the path to cma or cmxa
  (whitequark, Gabriel Scherer, review by Damien Doligez)
- #6797: new option -output-complete-obj
  to output an object file with included runtime and autolink libraries
  (whitequark)
- #6845: -no-check-prims to tell ocamlc not to check primitives in runtime
  (Alain Frisch)
- #149: Attach documentation comments to parse tree
  (Leo White)
- #159: Better locations for structure/signature items
  (Leo White)

Toplevel and debugger:
- #5958: generalized polymorphic #install_printer
  (Pierre Chambart and Grégoire Henry)

OCamlbuild:
- #6237: explicit "infer" tag to control or disable menhir --infer
  (Hugo Heuzard)
- #6625: pass -linkpkg to files built with -output-obj.
  (whitequark)
- #6702: explicit "linkpkg" and "dontlink(foo)" flags
  (whitequark, Gabriel Scherer)
- #6712: Ignore common VCS directories
  (whitequark)
- #6720: pass -g to C compilers when tag 'debug' is set
  (whitequark, Gabriel Scherer)
- #6733: add .byte.so and .native.so targets to pass
  -output-obj -cclib -shared.
  (whitequark)
- #6733: "runtime_variant(X)" to pass -runtime-variant X option.
  (whitequark)
- #6774: new menhir-specific flags "only_tokens" and "external_tokens(Foo)"
  (François Pottier)

Libraries:
- #6285: Add support for nanosecond precision in Unix.stat()
  (Jérémie Dimino, report by user 'gfxmonk')
- #6781: Add higher baud rates to Unix termios
  (Damien Doligez, report by Berke Durak)
- #6834: Add Obj.{first,last}_non_constant_constructor_tag
  (Mark Shinwell, request by Gabriel Scherer)

Runtime:
- #6078: Release the runtime system when calling caml_dlopen
  (Jérémie Dimino)
- #6675: GC hooks
  (Damien Doligez and Roshan James)

Build system:
- #5418 (comments) : generate dependencies with $(CC) instead of gcc
  (Damien Doligez and Michael Grünewald)
- #6266: Cross compilation for iOs, Android etc
  (whitequark, review by Damien Doligez and Mark Shinwell)

Installation procedure:
- Update instructions for x86-64 PIC mode and POWER architecture builds
  (Mark Shinwell)

Bug fixes:
- #5271: Location.prerr_warning is hard-coded to use Format.err_formatter
  (Damien Doligez, report by Rolf Rolles)
- #5395: OCamlbuild mishandles relative symlinks and include paths
  (Damien Doligez, report by Didier Le Botlan)
- #5822: wrong value of Options.ext_dll on windows
  (Damien Doligez and Daniel Weil)
- #5836, #6684: printing lazy values in ocamldebug may segfault
  (Gabriel Scherer, request by the Coq team)
- #5887: move the byterun/*.h headers to byterun/caml/*.h to avoid
  header name clashes
  (Jérôme Vouillon and Adrien Nader and whitequark)
- #6281: Graphics window does not acknowledge second click (double click)
  (Kyle Headley)
- #6490: incorrect backtraces in gdb on AArch64.  Also fixes incorrect
  backtraces on 32-bit ARM.
  (Mark Shinwell)
- #6573: extern "C" for systhreads/threads.h
  (Mickaël Delahaye)
- #6575: Array.init evaluates callback although it should not do so
  (Alain Frisch, report by Gerd Stolpmann)
- #6607: The manual doesn't mention 0x200 flag for OCAMLRUNPARAM=v
  (Alain Frisch)
- #6616: allow meaningful use of -use-runtime without -custom.
  (whitequark)
- #6617: allow android build with pthreads support (since SDK r10c)
  (whitequark)
- #6626: ocamlbuild on cygwin cannot find ocamlfind
  (Gergely Szilvasy)
- #6628: Configure script rejects legitimate arguments
  (Michael Grünewald, Damien Doligez)
- #6630: Failure of tests/prim-bigstring/{big,}string.ml on big-endian
  architectures
  (Pierre Chambart, testing by Mark Shinwell)
- #6640: ocamlbuild: wrong "unused tag" warning on "precious"
  (report by user 'william')
- #6652: ocamlbuild -clean does not print a newline after output
  (Damien Doligez, report by Andi McClure)
- #6658: cross-compiler: version check not working on OS X
  (Gerd Stolpmann)
- #6665: Failure of tests/asmcomp on sparc
  (Stéphane Glondu)
- #6667: wrong implementation of %bswap16 on ARM64
  (Xavier Leroy)
- #6669: fix 4.02 regression in toplevel printing of lazy values
  (Leo White, review by Gabriel Scherer)
- #6671: Windows: environment variable 'TZ' affects Unix.gettimeofday
  (Mickaël Delahaye and Damien Doligez)
- #6680: Missing parentheses in warning about polymorphic variant value
  (Jacques Garrigue and Gabriel Scherer, report by Philippe Veber)
- #6686: Bug in [subst_boxed_number]
  (Jérémie Dimino, Mark Shinwell)
- #6690: Uncaught exception (Not_found) with (wrong) wildcard or unification
  type variable in place of a local abstract type
  (Jacques Garrigue, report by Mikhail Mandrykin)
- #6693 (part two): Incorrect relocation types in x86-64 runtime system
  (whitequark, review by Jacques-Henri Jourdan, Xavier Leroy and Mark Shinwell)
- #6717: Pprintast does not print let-pattern attributes
  (Gabriel Scherer, report by whitequark)
- #6727: Printf.sprintf "%F" misbehavior
  (Benoît Vaugon, report by Vassili Karpov)
- #6747: ocamlobjinfo: missing symbol caml_plugin_header due to underscore
  (Damien Doligez, Maverick Woo)
- #6749: ocamlopt returns n for (n mod 1) instead of 0
  (Mark Shinwell and Jérémie Dimino)
- #6753: Num.quo_num and Num.mod_num incorrect for some negative arguments
  (Xavier Leroy)
- #6758: Ocamldoc "analyse_module: parsetree and typedtree don't match"
  (Damien Doligez, report by user 'maro')
- #6759: big_int_of_string incorrectly parses some hexa literals
  (Damien Doligez, report by Pierre-yves Strub)
- #6763: #show with -short-paths doesn't select shortest type paths
  (Jacques Garrigue, report by David Sheets)
- #6768: Typechecker overflow the stack on cyclic type
  (Jacques Garrigue, report by user 'darktenaibre')
- #6770: (duplicate of #6686)
- #6772: asmrun/signals_asm.c doesn't compile on NetBSD/i386
  (Kenji Tokudome)
- #6775: Digest.file leaks file descriptor on error
  (Valentin Gatien-Baron)
- #6779: Cross-compilers cannot link bytecode using custom primitives
  (Damien Doligez, request by whitequark)
- #6787: Soundness bug with polymorphic variants
  (Jacques Garrigue, with help from Leo White and Grégoire Henry,
   report by Michael O'Connor)
- #6790: otherlibs should be built with -g
  (Damien Doligez, report by whitequark)
- #6791: "%s@[", "%s@{" regression in Scanf
  (Benoît Vaugon)
- #6793: ocamlbuild passes nonsensical "-ocamlc ..." commands to menhir
  (Gabriel Scherer, report by Damien Doligez)
- #6799: include guards missing for unixsupport.h and other files
  (Andreas Hauptmann)
- #6810: Improve documentation of Bigarray.Genarray.map_file
  (Mark Shinwell and Daniel Bünzli)
- #6812: -short-paths and -no-alias-deps can create inconsistent assumptions
  (Jacques Garrigue, report by Valentin Gatien-Baron)
- #6817: GADT exhaustiveness breakage with modules
  (Leo White, report by Pierre Chambart)
- #6824: fix buffer sharing on partial application of Format.asprintf
  (Gabriel Scherer, report by Alain Frisch)
- #6831: Build breaks for -aspp gcc on solaris-like OSs
  (John Tibble)
- #6836: Assertion failure using -short-paths
  (Jacques Garrigue, report by David Sheets)
- #6837: Build profiling libraries on FreeBSD and NetBSD x86-64
  (Mark Shinwell, report by Michael Grünewald)
- #6841: Changing compilation unit name with -o breaks ocamldebug
  (Jacques Garrigue, report by Jordan Walke)
- #6842: export Typemod.modtype_of_package
- #6843: record weak dependencies even when the .cmi is missing
  (Leo White, Gabriel Scherer)
- #6849: Inverted pattern unification error
  (Jacques Garrigue, report by Leo White)
- #6857: __MODULE__ doesn't give the current module with -o
  (Jacques Garrigue, report by Valentin Gatien-Baron)
- #6862: Exhaustiveness check wrong for class constructor arguments
  (Jacques Garrigue)
- #6869: Improve comment on [Hashtbl.hash_param]
  (Mark Shinwell, report by Jun Furuse)
- #6870: Unsoundness when -rectypes fails to detect non-contractive type
  (Jacques Garrigue, report by Stephen Dolan)
- #6872: Type-directed propagation fails to disambiguate variants
  that are also exception constructors
  (Jacques Garrigue, report by Romain Beauxis)
- #6878: AArch64 backend generates invalid asm: conditional branch
  out of range (Mark Shinwell, report by Richard Jones, testing by Richard
  Jones and Xavier Leroy, code review by Xavier Leroy and Thomas Refis)
- #6879: Wrong optimization of 1 mod n
  (Mark Shinwell, report by Jean-Christophe Filliâtre)
- #6884: The __CYGWIN32__ #define should be replaced with __CYGWIN__
  (Adrien Nader)
- #6886: -no-alias-deps allows to build self-referential compilation units
  (Jacques Garrigue, report by Valentin Gatien-Baron)
- #6889: ast_mapper fails to rewrite class attributes
  (Sébastien Briais)
- #6893: ocamlbuild:  "tag not used" warning when using (p)dep
  (Gabriel Scherer, report by Christiano Haesbaert)
- #143: fix getsockopt behaviour for boolean socket options
  (Anil Madhavapeddy and Andrew Ray)
- #190: typo in pervasives
  (Guillaume Bury)
- Misplaced assertion in major_gc.c for no-naked-pointers mode
  (Stephen Dolan, Mark Shinwell)

Feature wishes:
- #6452, #140: add internal support for custom printing formats
  (Jérémie Dimino)
- #6641: add -g, -ocamlcflags, -ocamloptflags options to ocamlmklib
  (whitequark)
- #6693: also build libasmrun_shared.so and lib{asm,caml}run_pic.a
  (whitequark, review by Mark Shinwell)
- #6842: export Typemod.modtype_of_package
  (Jacques Garrigue, request by Jun Furuse)
- #139: more versatile specification of locations of .annot
  (Christophe Troestler, review by Damien Doligez)
- #171: allow custom warning printers / catchers
  (Benjamin Canou, review by Damien Doligez)
- #191: Making gc.h and some part of memory.h public
  (Thomas Refis)

OCaml 4.02.1 (14 Oct 2014):
---------------------------

(Changes that can break existing programs are marked with a "*")

Standard library:
* Add optional argument ?limit to Arg.align.

Bug Fixes:
- #4099: Bug in Makefile.nt: won't stop on error
  (George Necula)
- #6181: Improve MSVC build
  (Chen Gang)
- #6207: Configure doesn't detect features correctly on Haiku
  (Jessica Hamilton)
- #6466: Non-exhaustive matching warning message for open types is confusing
  (whitequark)
- #6529: fix quadratic-time algorithm in Consistbl.extract.
  (Xavier Leroy, Alain Frisch, relase-worthy report by Kate Deplaix)
- #6530: Add stack overflow handling for native code (OpenBSD i386 and amd64)
  (Cristopher Zimmermann)
- #6533: broken semantics of %(%) when substituted by a box
  (Benoît Vaugon, report by Boris Yakobowski)
- #6534: legacy support for %.10s
  (Benoît Vaugon, Gabriel Scherer, report by Nick Chapman)
- #6536: better documentation of flag # in format strings
  (Damien Doligez, report by Nick Chapman)
- #6544: Bytes and CamlinternalFormat missing from threads stdlib.cma
  (Christopher Zimmermann)
- #6546: -dsource omits parens for `List ((`String "A")::[]) in patterns
  (Gabriel Scherer, report by whitequark)
- #6547: __MODULE__ aborts the compiler if the module name cannot be inferred
  (Jacques Garrigue, report by Kaustuv Chaudhuri)
- #6549: Debug section is sometimes not readable when using -pack
  (Hugo Heuzard, review by Gabriel Scherer)
- #6553: Missing command line options for ocamldoc
  (Maxence Guesdon)
- #6554: fix race condition when retrieving backtraces
  (Jérémie Dimino, Mark Shinwell).
- #6557: String.sub throws Invalid_argument("Bytes.sub")
  (Damien Doligez, report by Oliver Bandel)
- #6562: Fix ocamldebug module source lookup
  (Leo White)
- #6563: Inclusion of packs failing to run module initializers
  (Jacques Garrigue, report by Mark Shinwell)
- #6564: infinite loop in Mtype.remove_aliases
  (Jacques Garrigue, report by Mark Shinwell)
- #6565: compilation fails with Env.Error(_)
  (Jacques Garrigue and Mark Shinwell)
- #6566: -short-paths and signature inclusion errors
  (Jacques Garrigue, report by Mark Shinwell)
- #6572: Fatal error with recursive modules
  (Jacques Garrigue, report by Quentin Stievenart)
- #6575: Array.init evaluates callback although it should not do so
  (Alain Frisch, report by Gerd Stolpmann)
- #6578: Recursive module containing alias causes Segmentation fault
  (Jacques Garrigue)
- #6581: Some bugs in generative functors
  (Jacques Garrigue, report by Mark Shinwell)
- #6584: ocamldep support for "-open M"
  (Gabriel Scherer, review by Damien Doligez, report by Hezekiah M. Carty)
- #6588: Code generation errors for ARM
  (Mark Shinwell, Xavier Leroy)
- #6590: Improve Windows (MSVC and mingw) build
  (Chen Gang)
- #6599: ocamlbuild: add -bin-annot when using -pack
  (Christopher Zimmermann)
- #6602: Fatal error when tracing a function with abstract type
  (Jacques Garrigue, report by Hugo Herbelin)
- ocamlbuild: add an -ocamlmklib option to change the ocamlmklib command
  (Jérôme Vouillon)

OCaml 4.02.0 (29 Aug 2014):
---------------------------

(Changes that can break existing programs are marked with a "*")

Language features:
- Attributes and extension nodes
  (Alain Frisch)
- Generative functors (#5905)
  (Jacques Garrigue)
* Module aliases
  (Jacques Garrigue)
* Alternative syntax for string literals {id|...|id} (can break comments)
  (Alain Frisch)
- Separation between read-only strings (type string) and read-write byte
  sequences (type bytes). Activated by command-line option -safe-string.
  (Damien Doligez)
- #6318: Exception cases in pattern matching
  (Jeremy Yallop, backend by Alain Frisch)
- #5584: Extensible open datatypes
  (Leo White)

Build system for the OCaml distribution:
- Use -bin-annot when building.
- Use GNU make instead of portable makefiles.
- Updated build instructions for 32-bit Mac OS X on Intel hardware.

Shedding weight:
* Removed Camlp4 from the distribution, now available as third-party software.
* Removed Labltk from the distribution, now available as a third-party library.

Type system:
* #6235: Keep typing of pattern cases independent in principal mode
  (i.e. information from previous cases is no longer used when typing
  patterns; cf. '#6235' in testsuite/test/typing-warnings/records.ml)
  (Jacques Garrigue)
- Allow opening a first-class module or applying a generative functor
  in the body of a generative functor. Allow it also in the body of
  an applicative functor if no types are created
  (Jacques Garrigue, suggestion by Leo White)
* Module aliases are now typed in a specific way, which remembers their
  identity. Compiled interfaces become smaller, but may depend on the
  original modules. This also changes the signature inferred by
  "module type of".
  (Jacques Garrigue, feedback from Leo White, Mark Shinwell and Nick Chapman)
- #6331: Slight change in the criterion to distinguish private
  abbreviations and private row types: create a private abbreviation for
  closed objects and fixed polymorphic variants.
  (Jacques Garrigue)
* #6333: Compare first class module types structurally rather than
  nominally. Value subtyping allows module subtyping as long as the internal
  representation is unchanged.
  (Jacques Garrigue)

Compilers:
- More aggressive constant propagation, including float and
  int32/int64/nativeint arithmetic.  Constant propagation for floats
  can be turned off with option -no-float-const-prop, for codes that
  change FP rounding modes at run-time.
  (Xavier Leroy)
- New back-end optimization pass: common subexpression elimination (CSE).
  (Reuses results of previous computations instead of recomputing them.)
  (Xavier Leroy)
- New back-end optimization pass: dead code elimination.
  (Removes arithmetic and load instructions whose results are unused.)
  (Xavier Leroy)
- #6269: Optimization of sequences of string patterns
  (Benoît Vaugon and Luc Maranget)
- Experimental native code generator for AArch64 (ARM 64 bits)
  (Xavier Leroy)
- #6042: Optimization of integer division and modulus by constant divisors
  (Xavier Leroy and Phil Denys)
- Add "-open" command line flag for opening a single module before typing
  (Leo White, Mark Shinwell and Nick Chapman)
* "-o" now sets module name to the output file name up to the first "."
  (it also applies when "-o" is not given, i.e. the module name is then
   the input file name up to the first ".")
  (Leo White, Mark Shinwell and Nick Chapman)
* #5779: better sharing of structured constants
  (Alain Frisch)
- #5817: new flag to keep locations in cmi files
  (Alain Frisch)
- #5854: issue warning 3 when referring to a value marked with
  the [@@ocaml.deprecated] attribute
  (Alain Frisch, suggestion by Pierre-Marie Pédrot)
- #6017: a new format implementation based on GADTs
  (Benoît Vaugon and Gabriel Scherer)
* #6203: Constant exception constructors no longer allocate
  (Alain Frisch)
- #6260: avoid unnecessary boxing in let
  (Vladimir Brankov)
- #6345: Better compilation of optional arguments with default values
  (Alain Frisch, review by Jacques Garrigue)
- #6389: ocamlopt -opaque option for incremental native compilation
  (Pierre Chambart, Gabriel Scherer)

Toplevel interactive system:
- #5377: New "#show_*" directives
  (ygrek, Jacques Garrigue and Alain Frisch)

Runtime system:
- New configure option "-no-naked-pointers" to improve performance by
  avoiding page table tests during block darkening and the marking phase
  of the major GC.  In this mode, all out-of-heap pointers must point at
  things that look like OCaml values: in particular they must have a valid
  header.  The colour of said headers should be black.
  (Mark Shinwell, reviews by Damien Doligez and Xavier Leroy)
- Fixed bug in native code version of [caml_raise_with_string] that could
  potentially lead to heap corruption.
  (Mark Shinwell)
* Blocks initialized by [CAMLlocal*] and [caml_alloc] are now filled with
  [Val_unit] rather than zero.
  (Mark Shinwell)
- Fixed a major performance problem on large heaps (~1GB) by making heap
  increments proportional to heap size by default
  (Damien Doligez)
- #4765: Structural equality treats exception specifically
  (Alain Frisch)
- #5009: efficient comparison/indexing of exceptions
  (Alain Frisch, request by Markus Mottl)
- #6075: avoid using unsafe C library functions (strcpy, strcat, sprintf)
  (Xavier Leroy, reports from user 'jfc' and Anil Madhavapeddy)
- An ISO C99-compliant C compiler and standard library is now assumed.
  (Plus special exceptions for MSVC.)  In particular, emulation code for
  64-bit integer arithmetic was removed, the C compiler must support a
  64-bit integer type.
  (Xavier Leroy)

Standard library:
* Add new modules Bytes and BytesLabels for mutable byte sequences.
  (Damien Doligez)
- #4986: add List.sort_uniq and Set.of_list
  (Alain Frisch)
- #5935: a faster version of "raise" which does not maintain the backtrace
  (Alain Frisch)
- #6146: support "Unix.kill pid Sys.sigkill" under Windows
  (Romain Bardou and Alain Frisch)
- #6148: speed improvement for Buffer
  (John Whitington)
- #6180: efficient creation of uninitialized float arrays
  (Alain Frisch, request by Markus Mottl)
- #6355: Improve documentation regarding finalisers and multithreading
  (Daniel Bünzli, Mark Shinwell)
- Trigger warning 3 for all values marked as deprecated in the documentation.
  (Damien Doligez)

OCamldoc:
- #6257: handle full doc comments for variant constructors and
  record fields
  (Maxence Guesdon, request by ygrek)
- #6274: allow doc comments on object types
  (Thomas Refis)
- #6310: fix ocamldoc's subscript/superscript CSS font size
  (Anil Madhavapeddy)
- #6425: fix generation of man pages
  (Maxence Guesdon, report by Anil Madhavapeddy)

Bug fixes:
- #2719: wrong scheduling of bound checks within a
  try...with Invalid_argument -> _ ...  (Xavier Leroy)
- #4719: Sys.executable_name wrong if executable name contains dots (Windows)
  (Alain Frisch, report by Bart Jacobs)
- #5406 ocamlbuild: "tag 'package' does not expect a parameter"
  (Gabriel Scherer)
- #5598, #6165: Alterations to handling of \013 in source files
  breaking other tools
  (David Allsopp and Damien Doligez)
- #5820: Fix camlp4 lexer roll back problem
  (Hongbo Zhang)
- #5946: CAMLprim taking (void) as argument
  (Benoît Vaugon)
- #6038: on x86-32, enforce 16-byte stack alignment for compatibility
  with recent GCC and Clang.  Win32/MSVC keeps 4-byte stack alignment.
  (Xavier Leroy)
- #6062: Fix a 4.01 camlp4 DELETE_RULE regression caused by commit 13047
  (Hongbo Zhang, report by Christophe Troestler)
- #6173: Typing error message is worse than before
  (Jacques Garrigue and John Whitington)
- #6174: OCaml compiler loops on an example using GADTs (-rectypes case)
  (Jacques Garrigue and Grégoire Henry, report by Chantal Keller)
- #6175: open! was not supported by camlp4
  (Hongbo Zhang)
- #6184: ocamlbuild: `ocamlfind ocamldep` does not support -predicate
  (Kate Deplaix)
- #6194: Incorrect unused warning with first-class modules in patterns
  (Jacques Garrigue, report by Markus Mottl and Leo White)
- #6211: in toplevel interactive use, bad interaction between uncaught
  exceptions and multiple bindings of the form "let x = a let y = b;;".
  (Xavier Leroy)
- #6216: inlining of GADT matches generates invalid assembly
  (Xavier Leroy and Alain Frisch, report by Mark Shinwell)
- #6232: Don't use [mktemp] on platforms where [mkstemp] is available
  (Stéphane Glondu, Mark Shinwell)
- #6233: out-of-bounds exceptions lose their locations on ARM, PowerPC
  (Jacques-Henri Jourdan and Xavier Leroy,
   report and testing by Stéphane Glondu)
- #6235: Issue with type information flowing through a variant pattern
  (Jacques Garrigue, report by Hongbo Zhang)
- #6239: sometimes wrong stack alignment when raising exceptions
           in -g mode with backtraces active
  (Xavier Leroy, report by Yaron Minsky)
- #6240: Fail to expand module type abbreviation during substyping
  (Jacques Garrigue, report by Leo White)
- #6241: Assumed inequality between paths involving functor arguments
  (Jacques Garrigue, report by Jeremy Yallop)
- #6243: Make "ocamlopt -g" more resistant to ill-formed locations
  (Xavier Leroy, report by Pierre-Marie Pédrot)
- #6262: equality of first-class modules take module aliases into account
  (Alain Frisch and Leo White)
- #6268: -DMODEL_$(MODEL) not passed when building asmrun/arm.p.o
  (Peter Michael Green)
- #6273: fix Sys.file_exists on large files (Win32)
  (Christoph Bauer)
- #6275: Soundness bug related to type constraints
  (Jacques Garrigue, report by Leo White)
- #6293: Assert_failure with invalid package type
  (Jacques Garrigue, report by Elnatan Reisner)
- #6300: ocamlbuild -use-ocamlfind conflicts with -ocamlc
  (Gabriel Scherer)
- #6302: bytecode debug information re-read from filesystem every time
  (Jacques-Henri Jourdan)
- #6307: Behavior of 'module type of' w.r.t. module aliases
  (Jacques Garrigue, report by Alain Frisch)
- #6332: Unix.open_process fails to pass empty arguments under Windows
  (Damien Doligez, report Virgile Prevosto)
- #6346: Build failure with latest version of xcode on OSX
  (Jérémie Dimino)
- #6348: Unification failure for GADT when original definition is hidden
  (Leo White and Jacques Garrigue, report by Jeremy Yallop)
- #6352: Automatic removal of optional arguments and sequencing
  (Jacques Garrigue and Alain Frisch)
- #6361: Hashtbl.hash not terminating on some lazy values w/ recursive types
  (Xavier Leroy, report by Leo White)
- #6383: Exception Not_found when using object type in absent module
  (Jacques Garrigue, report by Sébastien Briais)
- #6384: Uncaught Not_found exception with a hidden .cmi file
  (Leo White)
- #6385: wrong allocation of large closures by the bytecode interpreter
  (Xavier Leroy, report by Stephen Dolan)
- #6394: Assertion failed in Typecore.expand_path
  (Alain Frisch and Jacques Garrigue)
- #6405: unsound interaction of -rectypes and GADTs
  (Jacques Garrigue, report by Gabriel Scherer and Benoît Vaugon)
- #6408: Optional arguments given as ~?arg instead of ?arg in message
  (Michael O'Connor)
- #6411: missing libgcc_s_sjlj-1.dll in mingw (add -static-libgcc)
  (Jun Furuse and Alain Frisch, Jonathan Protzenko and Adrien Nader)
- #6436: Typos in @deprecated text in stdlib/arrayLabels.mli
  (John Whitington)
- #6439: Don't use the deprecated [getpagesize] function
  (John Whitington, Mark Shinwell)
- #6441: undetected tail-call in some mutually-recursive functions
  (many arguments, and mutual block mixes functions and non-functions)
  (Stefan Holdermans, review by Xavier Leroy)
- #6443: ocaml segfault when List.fold_left is traced then executed
  (Jacques Garrigue, report by user 'Reventlov')
- #6451: some bugs in untypeast.ml
  (Jun Furuse, review by Alain Frisch)
- #6460: runtime assertion failure with large [| e1;...eN |]
  float array expressions
  (Leo White)
- #6463: -dtypedtree fails on class fields
  (Leo White)
- #6469: invalid -dsource printing of "external _pipe = ...", "Pervasives.(!)"
  (Gabriel Scherer and Damien Doligez, user 'ngunn')
- #6482: ocamlbuild fails when _tags file in unhygienic directory
  (Gabriel Scherer)
- #6502: ocamlbuild spurious warning on "use_menhir" tag
  (Xavier Leroy)
- #6505: Missed Type-error leads to a segfault upon record access
  (Jacques Garrigue, Jeremy Yallop, report by Christoph Höger)
- #6507: crash on AArch64 resulting from incorrect setting of
  [caml_bottom_of_stack].  (Richard Jones, Mark Shinwell)
- #6509: add -linkall flag to ocamlcommon.cma
  (Frédéric Bour)
- #6513: Fatal error Ctype.Unify(_) in functor type
- #6523: failure upon character bigarray access, and unnecessary change
  in comparison ordering (Jeremy Yallop, Mark Shinwell)
- bound-checking bug in caml_string_{get,set}{16,32,64}
  (Pierre Chambart and Gabriel Scherer, report by Nicolas Trangez)
- sometimes wrong stack alignment at out-of-bounds array access
  (Gabriel Scherer and Xavier Leroy, report by Pierre Chambart)

Features wishes:
- #4243: make the Makefiles parallelizable
  (Grégoire Henry and Damien Doligez)
- #4323: have "of_string" in Num and Big_int work with binary and
           hex representations
  (Zoe Paraskevopoulou, review by Gabriel Scherer)
- #4771: Clarify documentation of Dynlink.allow_only
  (Damien Doligez, report by David Allsopp)
- #4855: 'camlp4 -I +dir' accepted, dir is relative to 'camlp4 -where'
  (Jun Furuse and Hongbo Zhang, report by Dmitry Grebeniuk)
- #5201: ocamlbuild: add --norc to the bash invocation to help performances
  (Daniel Weil)
- #5650: Camlp4FoldGenerator doesn't handle well "abstract" types
  (Hongbo Zhang)
- #5808: allow simple patterns, not just identifiers, in "let p : t = ..."
  (Alain Frisch)
- #5851: warn when -r is disabled because no _tags file is present
  (Gabriel Scherer)
- #5899: a programmer-friendly access to backtrace information
  (Jacques-Henri Jourdan and Gabriel Scherer)
- #6000 comment 9644: add a warning for non-principal coercions to format
  (Jacques Garrigue, report by Damien Doligez)
- #6054: add support for M.[ foo ], M.[| foo |] etc.
  (Kaustuv Chaudhuri)
- #6064: GADT representation for Bigarray.kind + CAML_BA_CHAR runtime kind
  (Jeremy Yallop, review by Gabriel Scherer)
- #6071: Add a -noinit option to the toplevel
  (David Sheets)
- #6087: ocamlbuild, improve _tags parsing of escaped newlines
  (Gabriel Scherer, request by Daniel Bünzli)
- #6109: Typos in ocamlbuild error messages
  (Gabriel Kerneis)
- #6116: more efficient implementation of Digest.to_hex
  (ygrek)
- #6142: add cmt file support to ocamlobjinfo
  (Anil Madhavapeddy)
- #6166: document -ocamldoc option of ocamlbuild
  (Xavier Clerc)
- #6182: better message for virtual objects and class types
  (Leo White, Stephen Dolan)
- #6183: enhanced documentation for 'Unix.shutdown_connection'
  (Anil Madhavapeddy, report by Jun Furuse)
- #6187: ocamlbuild: warn when using -plugin-tag(s) without myocamlbuild.ml
  (Kate Deplaix)
- #6246: allow wildcard _ as for-loop index
  (Alain Frisch, request by ygrek)
- #6267: more information printed by "bt" command of ocamldebug
  (Josh Watzman)
- #6270: remove need for -I directives to ocamldebug in common case
  (Josh Watzman, review by Xavier Clerc and Alain Frisch)
- #6311: Improve signature mismatch error messages
  (Alain Frisch, suggestion by Daniel Bünzli)
- #6358: obey DESTDIR in install targets
  (Gabriel Scherer, request by François Berenger)
- #6388, #6424: more parsetree correctness checks for -ppx users
  (Alain Frisch, request by whitequark and Jun Furuse)
- #6406: Expose OCaml version in C headers
  (whitequark and Romain Calascibetta)
- #6446: improve "unused declaration" warnings wrt. name shadowing
  (Alain Frisch)
- #6495: ocamlbuild tags 'safe_string', 'unsafe_string'
  (Anil Madhavapeddy)
- #6497: pass context information to -ppx preprocessors
  (whitequark, Alain Frisch)
- ocamllex: user-definable refill action
  (Frédéric Bour, review by Gabriel Scherer and Luc Maranget)
- shorten syntax for functor signatures: "functor (M1:S1) (M2:S2) .. -> .."
  (Thomas Gazagnaire and Jeremy Yallop, review by Gabriel Scherer)
- make ocamldebug -I auto-detection work with ocamlbuild
  (Josh Watzman)

OCaml 4.01.0 (12 Sep 2013):
---------------------------

(Changes that can break existing programs are marked with a "*")

Other libraries:
- Labltk: updated to Tcl/Tk 8.6.

Type system:
- #5759: use well-disciplined type information propagation to
  disambiguate label and constructor names
  (Jacques Garrigue, Alain Frisch and Leo White)
* Propagate type information towards pattern-matching, even in the presence of
  polymorphic variants (discarding only information about possibly-present
  constructors). As a result, matching against absent constructors is no longer
  allowed for exact and fixed polymorphic variant types.
  (Jacques Garrigue)
* #6035: Reject multiple declarations of the same method or instance variable
  in an object
  (Alain Frisch)

Compilers:
- #5861: raise an error when multiple private keywords are used in type
  declarations
  (Hongbo Zhang)
- #5634: parsetree rewriter (-ppx flag)
  (Alain Frisch)
- ocamldep now supports -absname
  (Alain Frisch)
- #5768: On "unbound identifier" errors, use spell-checking to suggest names
  present in the environment
  (Gabriel Scherer)
- ocamlc has a new option -dsource to visualize the parsetree
  (Alain Frisch, Hongbo Zhang)
- tools/eqparsetree compares two parsetree ignoring location
  (Hongbo Zhang)
- ocamlopt now uses clang as assembler on OS X if available, which enables
  CFI support for OS X.
  (Benedikt Meurer)
- Added a new -short-paths option, which attempts to use the shortest
  representation for type constructors inside types, taking open modules
  into account. This can make types much more readable if your code
  uses lots of functors.
  (Jacques Garrigue)
- #5986: added flag -compat-32 to ocamlc, ensuring that the generated
  bytecode executable can be loaded on 32-bit hosts.
  (Xavier Leroy)
- #5980: warning on open statements which shadow an existing
  identifier (if it is actually used in the scope of the open); new
  open! syntax to silence it locally
  (Alain Frisch, thanks to a report of Daniel Bünzli)
* warning 3 is extended to warn about other deprecated features:
  - ISO-latin1 characters in identifiers
  - uses of the (&) and (or) operators instead of (&&) and (||)
  (Damien Doligez)
- Experimental OCAMLPARAM for ocamlc and ocamlopt
  (Fabrice Le Fessant)
- #5571: incorrect ordinal number in error message
  (Alain Frisch, report by John Carr)
- #6073: add signature to Tstr_include
  (patch by Leo White)

Standard library:
- #5899: expose a way to inspect the current call stack,
  Printexc.get_callstack
  (Gabriel Scherer, Jacques-Henri Jourdan, Alain Frisch)
- #5986: new flag Marshal.Compat_32 for the serialization functions
  (Marshal.to_*), forcing the output to be readable on 32-bit hosts.
  (Xavier Leroy)
- infix application operators |> and @@ in Pervasives
  (Fabrice Le Fessant)
- #6176: new Format.asprintf function with a %a formatter
  compatible with Format.fprintf (unlike Format.sprintf)
  (Pierre Weis)

Other libraries:
- #5568: add O_CLOEXEC flag to Unix.openfile, so that the returned
  file descriptor is created in close-on-exec mode
  (Xavier Leroy)

Runtime system:
* #6019: more efficient implementation of caml_modify() and caml_initialize().
  The new implementations are less lenient than the old ones: now,
  the destination pointer of caml_modify() must point within the minor or
  major heaps, and the destination pointer of caml_initialize() must
  point within the major heap.
  (Xavier Leroy, from an experiment by Brian Nigito, with feedback
  from Yaron Minsky and Gerd Stolpmann)

Internals:
- Moved debugger/envaux.ml to typing/envaux.ml to publish env_of_only_summary
  as part of compilerlibs, to be used on bin-annot files.
  (Fabrice Le Fessant)
- The test suite can now be run without installing OCaml first.
  (Damien Doligez)

Bug fixes:
- #3236: Document the fact that queues are not thread-safe
  (Damien Doligez)
- #3468: (part 1) Sys_error documentation
  (Damien Doligez)
- #3679: Warning display problems
  (Fabrice Le Fessant)
- #3963: Graphics.wait_next_event in Win32 hangs if window closed
  (Damien Doligez)
- #4079: Queue.copy is now tail-recursive
  (patch by Christophe Papazian)
- #4138: Documentation for Unix.mkdir
  (Damien Doligez)
- #4469: emacs mode: caml-set-compile-command is annoying with ocamlbuild
  (Daniel Bünzli)
- #4485: Graphics: Keyboard events incorrectly delivered in native code
  (Damien Doligez, report by Sharvil Nanavati)
- #4502: ocamlbuild now reliably excludes the build-dir from hygiene check
  (Gabriel Scherer, report by Romain Bardou)
- #4762: ?? is not used at all, but registered as a lexer token
  (Alain Frisch)
- #4788: wrong error message when executable file is not found for backtrace
  (Damien Doligez, report by Claudio Sacerdoti Coen)
- #4812: otherlibs/unix: add extern int code_of_unix_error (value error);
  (Goswin von Berdelow)
- #4887: input_char after close_in crashes ocaml (msvc runtime)
  (Alain Frisch and Christoph Bauer, report by ygrek)
- #4994: ocaml-mode doesn't work with xemacs21
  (Damien Doligez, report by Stéphane Glondu)
- #5098: creating module values may lead to memory leaks
  (Alain Frisch, report by Milan Stanojević)
- #5102: ocamlbuild fails when using an unbound variable in rule dependency
  (Xavier Clerc, report by Daniel Bünzli)
* #5119: camlp4 now raises a specific exception when 'DELETE_RULE' fails,
  rather than raising 'Not_found'
  (ygrek)
- #5121: %( %) in Format module seems to be broken
  (Pierre Weis, first patch by Valentin Gatien-Baron, report by Khoo Yit Phang)
- #5178: document in INSTALL how to build a 32-bit version under Linux x86-64
  (Benjamin Monate)
- #5212: Improve ocamlbuild error messages of _tags parser
  (ygrek)
- #5240: register exception printers for Unix.Unix_error and Dynlink.Error
  (Jérémie Dimino)
- #5300: ocamlbuild: verbose parameter should implicitly set classic display
  (Xavier Clerc, report by Robert Jakob)
- #5327: (Windows) Unix.select blocks if same socket listed in first and
  third arguments
  (David Allsopp, displaying impressive MSDN skills)
- #5343: ocaml -rectypes is unsound wrt module subtyping (was still unsound)
  (Jacques Garrigue)
- #5350: missing return code checks in the runtime system
  (Xavier Leroy)
- #5468: ocamlbuild should preserve order of parametric tags
  (Wojciech Meyer, report by Dario Texeira)
- #5551: Avoid repeated lookups for missing cmi files
  (Alain Frisch)
- #5552: unrecognized gcc option -no-cpp-precomp
  (Damien Doligez, report by Markus Mottl)
* #5580: missed opportunities for constant propagation
  (Xavier Leroy and John Carr)
- #5611: avoid clashes between .cmo files and output files during linking
  (Wojciech Meyer)
- #5662: typo in md5.c
  (Olivier Andrieu)
- #5673: type equality in a polymorphic field
  (Jacques Garrigue, report by Jean-Louis Giavitto)
- #5674: Methods call are 2 times slower with 4.00 than with 3.12
  (Jacques Garrigue, Gabriel Scherer, report by Jean-Louis Giavitto)
- #5694: Exception raised by type checker
  (Jacques Garrigue, report by Markus Mottl)
- #5695: remove warnings on sparc code emitter
  (Fabrice Le Fessant)
- #5697: better location for warnings on statement expressions
  (Dan Bensen)
- #5698: remove hardcoded limit of 200000 labels in emitaux.ml
  (Fabrice Le Fessant, report by Marcin Sawicki)
- #5702: bytecomp/bytelibrarian lib_sharedobjs was defined but never used
  (Hongbo Zhang, Fabrice Le Fessant)
- #5708: catch Failure"int_of_string" in ocamldebug
  (Fabrice Le Fessant, report by user 'schommer')
- #5712: (9) new option -bin-annot is not documented
  (Damien Doligez, report by Hendrik Tews)
- #5731: instruction scheduling forgot to account for destroyed registers
  (Xavier Leroy, Benedikt Meurer, reported by Jeffrey Scofield)
- #5734: improved Win32 implementation of Unix.gettimeofday
  (David Allsopp)
- #5735: %apply and %revapply not first class citizens
  (Fabrice Le Fessant, reported by Jun Furuse)
- #5738: first class module patterns not handled by ocamldep
  (Fabrice Le Fessant, Jacques Garrigue, reported by Hongbo Zhang)
- #5739: Printf.printf "%F" (-.nan) returns -nan
  (Xavier Leroy, David Allsopp, reported by Samuel Mimram)
- #5741: make pprintast.ml in compiler_libs
  (Alain Frisch, Hongbo Zhang)
- #5747: 'unused open' warning not given when compiling with -annot
  (Alain Frisch, reported by Valentin Gatien-Baron)
- #5752: missing dependencies at byte-code link with mlpack
  (Wojciech Meyer, Nicholas Lucaroni)
- #5763: ocamlbuild does not give correct flags when running menhir
  (Gabriel Scherer, reported by Philippe Veber)
- #5765: ocamllex doesn't preserve line directives
  (Damien Doligez, reported by Martin Jambon)
- #5770: Syntax error messages involving unclosed parens are sometimes
  incorrect
  (Michel Mauny)
- #5772: problem with marshaling of mutually-recursive functions
  (Jacques-Henri Jourdan, reported by Cédric Pasteur)
- #5775: several bug fixes for tools/pprintast.ml
  (Hongbo Zhang)
- #5784: -dclambda option is ignored
  (Pierre Chambart)
- #5785: misbehaviour with abstracted structural type used as GADT index
  (Jacques Garrigue, report by Jeremy Yallop)
- #5787: Bad behavior of 'Unused ...' warnings in the toplevel
  (Alain Frisch)
- #5793: integer marshalling is inconsistent between architectures
  (Xavier Clerc, report by Pierre-Marie Pédrot)
- #5798: add ARM VFPv2 support for Raspbian (ocamlopt)
  (Jeffrey Scofield and Anil Madhavapeddy, patch review by Benedikt Meurer)
- #5802: Avoiding "let" as a value name
  (Jacques Garrigue, report by Tiphaine Turpin)
- #5805: Assert failure with warning 34 on pre-processed file
  (Alain Frisch, report by Tiphaine Turpin)
- #5806: ensure that backtrace tests are always run (testsuite)
  (Xavier Clerc, report by user 'michi')
- #5809: Generating .cmt files takes a long time, in case of type error
  (Alain Frisch)
- #5810: error in switch printing when using -dclambda
  (Pierre Chambart)
- #5811: Untypeast produces singleton tuples for constructor patterns
  with only one argument
  (Tiphaine Turpin)
- #5813: GC not called when unmarshaling repeatedly in a tight loop (ocamlopt)
  (Xavier Leroy, report by David Waern)
- #5814: read_cmt -annot does not report internal references
  (Alain Frisch)
- #5815: Multiple exceptions in signatures gives an error
  (Leo White)
- #5816: read_cmt -annot does not work for partial .cmt files
  (Alain Frisch)
- #5819: segfault when using [with] on large recursive record (ocamlopt)
  (Xavier Leroy, Damien Doligez)
- #5821: Wrong record field is reported as duplicate
  (Alain Frisch, report by Martin Jambon)
- #5824: Generate more efficient code for immediate right shifts.
  (Pierre Chambart, review by Xavier Leroy)
- #5825: Add a toplevel primitive to use source file wrapped with the
  corresponding module
  (Grégoire Henry, Wojciech Meyer, caml-list discussion)
- #5833: README.win32 can leave the wrong flexlink in the path
  (Damien Doligez, report by William Smith)
- #5835: nonoptional labeled arguments can be passed with '?'
  (Jacques Garrigue, report by Elnatan Reisner)
- #5840: improved documentation for 'Unix.lseek'
  (Xavier Clerc, report by Matej Košík)
- #5848: Assertion failure in type checker
  (Jacques Garrigue, Alain Frisch, report by David Waern)
- #5858: Assert failure during typing of class
  (Jacques Garrigue, report by Julien Signoles)
- #5865: assert failure when reporting undefined field label
  (Jacques Garrigue, report by Anil Madhavapeddy)
- #5872: Performance: Buffer.add_char is not inlined
  (Gerd Stolpmann, Damien Doligez)
- #5876: Uncaught exception with a typing error
  (Alain Frisch, Gabriel Scherer, report by Julien Moutinho)
- #5877: multiple "open" can become expensive in memory
  (Fabrice Le Fessant and Alain Frisch)
- #5880: 'Genlex.make_lexer' documentation mentions the wrong exception
  (Xavier Clerc, report by Virgile Prevosto)
- #5885: Incorrect rule for compiling C stubs when shared libraries are not
  supported.
  (Jérôme Vouillon)
- #5891: ocamlbuild: support rectypes tag for mlpack
  (Khoo Yit Phang)
- #5892: GADT exhaustiveness check is broken
  (Jacques Garrigue and Leo White)
- #5906: GADT exhaustiveness check is still broken
  (Jacques Garrigue, report by Sébastien Briais)
- #5907: Undetected cycle during typecheck causes exceptions
  (Jacques Garrigue, report by Pascal Zimmer)
- #5910: Fix code generation bug for "mod 1" on ARM.
  (Benedikt Meurer, report by user 'jteg68')
- #5911: Signature substitutions fail in submodules
  (Jacques Garrigue, report by Markus Mottl)
- #5912: add configure option -no-cfi (for OSX 10.6.x with XCode 4.0.2)
  (Damien Doligez against XCode versions, report by Thomas Gazagnaire)
- #5914: Functor breaks with an equivalent argument signature
  (Jacques Garrigue, report by Markus Mottl and Grégoire Henry)
- #5920, #5957: linking failure for big bytecodes on 32bit architectures
  (Benoît Vaugon and Chet Murthy, report by Jun Furuse and Sebastien Mondet)
- #5928: Missing space between words in manual page for ocamlmktop
  (Damien Doligez, report by Matej Košík)
- #5930: ocamldep leaks temporary preprocessing files
  (Gabriel Scherer, report by Valentin Gatien-Baron)
- #5933: Linking is slow when there are functions with large arities
  (Valentin Gatien-Baron, review by Gabriel Scherer)
- #5934: integer shift by negative amount (in otherlibs/num)
  (Xavier Leroy, report by John Regehr)
- #5944: Bad typing performances of big variant type declaration
  (Benoît Vaugon)
- #5945: Mix-up of Minor_heap_min and Minor_heap_max units
  (Benoît Vaugon)
- #5948: GADT with polymorphic variants bug
  (Jacques Garrigue, report by Leo White)
- #5953: Unix.system does not handle EINTR
  (Jérémie Dimino)
- #5965: disallow auto-reference to a recursive module in its definition
  (Alain Frisch, report by Arthur Windler via Gabriel Scherer)
- #5973: Format module incorrectly parses format string
  (Pierre Weis, report by Frédéric Bour)
- #5974: better documentation for Str.regexp
  (Damien Doligez, report by william)
- #5976: crash after recovering from two stack overflows (ocamlopt on MacOS X)
  (Xavier Leroy, report by Pierre Boutillier)
- #5977: Build failure on raspberry pi: "input_value: integer too large"
  (Alain Frisch, report by Sylvain Le Gall)
- #5981: Incompatibility check assumes abstracted types are injective
  (Jacques Garrigue, report by Jeremy Yallop)
- #5982: caml_leave_blocking section and errno corruption
  (Jérémie Dimino)
- #5985: Unexpected interaction between variance and GADTs
  (Jacques Garrigue, Jeremy Yallop and Leo White and Gabriel Scherer)
- #5988: missing from the documentation: -impl is a valid flag for ocamlopt
  (Damien Doligez, report by Vincent Bernardoff)
- #5989: Assumed inequalities involving private rows
  (Jacques Garrigue, report by Jeremy Yallop)
- #5992: Crash when pattern-matching lazy values modifies the scrutinee
  (Luc Maranget, Leo White)
- #5993: Variance of private type abbreviations not checked for modules
  (Jacques Garrigue)
- #5997: Non-compatibility assumed for concrete types with same constructor
  (Jacques Garrigue, report by Gabriel Scherer)
- #6004: Type information does not flow to "inherit" parameters
  (Jacques Garrigue, report by Alain Frisch)
- #6005: Type unsoundness with recursive modules
  (Jacques Garrigue, report by Jérémie Dimino and Josh Berdine)
- #6010: Big_int.extract_big_int gives wrong results on negative arguments
  (Xavier Leroy, report by Drake Wilson via Stéphane Glondu)
- #6024: Format syntax for printing @ is incompatible with 3.12.1
  (Damien Doligez, report by Boris Yakobowski)
- #6001: Reduce the memory used by compiling Camlp4
  (Hongbo Zhang and Gabriel Scherer, report by Henri Gouraud)
- #6031: Camomile problem with -with-frame-pointers
  (Fabrice Le Fessant, report by Anil Madhavapeddy)
- #6032: better Random.self_init under Windows
  (Alain Frisch, Xavier Leroy)
- #6033: Matching.inline_lazy_force needs eta-expansion (command-line flags)
  (Pierre Chambart, Xavier Leroy and Luc Maranget,
   regression report by Gabriel Scherer)
- #6046: testsuite picks up the wrong ocamlrun dlls
  (Anil Madhavapeddy)
- #6056: Using 'match' prevents generalization of values
  (Jacques Garrigue, report by Elnatan Reisner)
- #6058: 'ocamlbuild -use-ocamlfind -tag thread -package threads t.cma' fails
  (Gabriel Scherer, report by Hezekiah M. Carty)
- #6069: ocamldoc: lexing: empty token
  (Maxence Guesdon, Grégoire Henry, report by ygrek)
- #6072: configure does not handle FreeBSD current (i.e. 10) correctly
  (Damien Doligez, report by Prashanth Mundkur)
- #6074: Wrong error message for failing Condition.broadcast
  (Markus Mottl)
- #6084: Define caml_modify and caml_initialize as weak symbols to help
  with Netmulticore
  (Xavier Leroy, Gerd Stolpmann)
- #6090: Module constraint + private type seems broken in ocaml 4.01.0
  (Jacques Garrigue, report by Kate Deplaix)
- #6109: Typos in ocamlbuild error messages
  (Gabriel Kerneis)
- #6123: Assert failure when self escapes its class
  (Jacques Garrigue, report by whitequark)
- #6158: Fatal error using GADTs
  (Jacques Garrigue, report by Jeremy Yallop)
- #6163: Assert_failure using polymorphic variants in GADTs
  (Jacques Garrigue, report by Leo White)
- #6164: segmentation fault on Num.power_num of 0/1
  (Fabrice Le Fessant, report by Johannes Kanig)
- #6210: Camlp4 location error
  (Hongbo Zhang, report by Jun Furuse)

Feature wishes:
- #5181: Merge common floating point constants in ocamlopt
  (Benedikt Meurer)
- #5243: improve the ocamlbuild API documentation in signatures.mli
  (Christophe Troestler)
- #5546: moving a function into an internal module slows down its use
  (Alain Frisch, report by Fabrice Le Fessant)
- #5597: add instruction trace option 't' to OCAMLRUNPARAM
  (Anil Madhavapeddy, Wojciech Meyer)
- #5676: IPv6 support under Windows
  (Jérôme Vouillon, review by Jonathan Protzenko)
- #5721: configure -with-frame-pointers for Linux perf profiling
  (Fabrice Le Fessant, test by Jérémie Dimino)
- #5722: toplevel: print full module path only for first record field
  (Jacques Garrigue, report by ygrek)
- #5762: Add primitives for fast access to bigarray dimensions
  (Pierre Chambart)
- #5769: Allow propagation of Sys.big_endian in native code
  (Pierre Chambart, stealth commit by Fabrice Le Fessant)
- #5771: Add primitives for reading 2, 4, 8 bytes in strings and bigarrays
  (Pierre Chambart)
- #5774: Add bswap primitives for amd64 and arm
  (Pierre Chambart, test by Alain Frisch)
- #5795: Generate sqrtsd opcode instead of external call to sqrt on amd64
  (Pierre Chambart)
- #5827: provide a dynamic command line parsing mechanism
  (Hongbo Zhang)
- #5832: patch to improve "wrong file naming" error messages
  (William Smith)
- #5864: Add a find operation to Set
  (François Berenger)
- #5886: Small changes to compile for Android
  (Jérôme Vouillon, review by Benedikt Meurer)
- #5902: -ppx based pre-processor executables accept arguments
  (Alain Frisch, report by Wojciech Meyer)
- #5986: Protect against marshaling 64-bit integers in bytecode
  (Xavier Leroy, report by Alain Frisch)
- #6049: support for OpenBSD/macppc platform
  (Anil Madhavapeddy, review by Benedikt Meurer)
- #6059: add -output-obj rules for ocamlbuild
  (Anil Madhavapeddy)
- #6060: ocamlbuild tags 'principal', 'strict_sequence' and 'short_paths'
  (Anil Madhavapeddy)
- ocamlbuild tag 'no_alias_deps'
  (Daniel Bünzli)

Tools:
- OCamlbuild now features a bin_annot tag to generate .cmt files.
  (Jonathan Protzenko)
- OCamlbuild now features a strict_sequence tag to trigger the
  strict-sequence option.
  (Jonathan Protzenko)
- OCamlbuild now picks the non-core tools like ocamlfind and menhir from PATH
  (Wojciech Meyer)
- #5884: Misc minor fixes and cleanup for emacs mode
  (Stefan Monnier)
- #6030: Improve performance of -annot
  (Guillaume Melquiond, Alain Frisch)


OCaml 4.00.1 (5 Oct 2012):
--------------------------

Bug fixes:
- #4019: better documentation of Str.matched_string
- #5111: ocamldoc, heading tags inside spans tags is illegal in html
- #5278: better error message when typing "make"
- #5468: ocamlbuild should preserve order of parametric tags
- #5563: harden Unix.select against file descriptors above FD_SETSIZE
- #5690: "ocamldoc ... -text README" raises exception
- #5700: crash with native-code stack backtraces under MacOS 10.8 x86-64
- #5707: AMD64 code generator: do not use r10 and r11 for parameter passing,
  as these registers can be destroyed by the dynamic loader
- #5712: some documentation problems
- #5715: configuring with -no-shared-libs breaks under cygwin
- #5718: false positive on 'unused constructor' warning
- #5719: ocamlyacc generates code that is not warning 33-compliant
- #5725: ocamldoc output of preformatted code
- #5727: emacs caml-mode indents shebang line in toplevel scripts
- #5729: tools/untypeast.ml creates unary Pexp_tuple
- #5731: instruction scheduling forgot to account for destroyed registers
- #5735: %apply and %revapply not first class citizens
- #5738: first class module patterns not handled by ocamldep
- #5742: missing bound checks in Array.sub
- #5744: ocamldoc error on "val virtual"
- #5757: GC compaction bug (crash)
- #5758: Compiler bug when matching on floats
- #5761: Incorrect bigarray custom block size


OCaml 4.00.0 (26 Jul 2012):
---------------------------

(Changes that can break existing programs are marked with a "*")

- The official name of the language is now OCaml.

Language features:
- Added Generalized Algebraic Data Types (GADTs) to the language.
  See chapter "Language extensions" of the reference manual for documentation.
- It is now possible to omit type annotations when packing and unpacking
  first-class modules. The type-checker attempts to infer it from the context.
  Using the -principal option guarantees forward compatibility.
- New (module M) and (module M : S) syntax in patterns, for immediate
  unpacking of a first-class module.

Compilers:
- Revised simplification of let-alias (#5205, #5288)
- Better reporting of compiler version mismatch in .cmi files
* Warning 28 is now enabled by default.
- New option -absname to use absolute paths in error messages
- Optimize away compile-time beta-redexes, e.g. (fun x y -> e) a b.
- Added option -bin-annot to dump the AST with type annotations.
- Added lots of new warnings about unused variables, opens, fields,
  constructors, etc.
* New meaning for warning 7: it is now triggered when a method is overridden
  with the "method" keyword.  Use "method!" to avoid the warning.

Native-code compiler:
- Optimized handling of partially-applied functions (#5287)
- Small improvements in code generated for array bounds checks (#5345,
  #5360).
* New ARM backend (#5433):
    . Supports both Linux/EABI (armel) and Linux/EABI+VFPv3 (armhf).
    . Added support for the Thumb-2 instruction set with average code size
      savings of 28%.
    . Added support for position-independent code, natdynlink, profiling and
      exception backtraces.
- Generation of CFI information, and filename/line number debugging (with -g)
  annotations, enabling in particular precise stack backtraces with
  the gdb debugger. Currently supported for x86 32-bits and 64-bits only.
  (#5487)
- New tool: ocamloptp, the equivalent of ocamlcp for the native-code compiler.

OCamldoc:
- #5645: ocamldoc doesn't handle module/type substitution in signatures
- #5544: improve HTML output (less formatting in html code)
- #5522: allow referring to record fields and variant constructors
- fix #5419 (error message in french)
- fix #5535 (no cross ref to class after dump+load)
* Use first class modules for custom generators, to be able to
  load various plugins incrementally adding features to the current
  generator
* #5507: Use Location.t structures for locations.
- fix: do not keep code when not told to keep code.

Standard library:
- Added float functions "hypot" and "copysign" (#3806, #4752, #5246)
* Arg: options with empty doc strings are no longer included in the usage string
  (#5437)
- Array: faster implementations of "blit", "copy", "sub", "append" and "concat"
  (#2395, #2787, #4591)
* Hashtbl:
    . Statistically-better generic hash function based on Murmur 3 (#5225)
    . Fixed behavior of generic hash function w.r.t. -0.0 and NaN (#5222)
    . Added optional "random" parameter to Hashtbl.create to randomize
      collision patterns and improve security (#5572, CVE-2012-0839)
    . Added "randomize" function and "R" parameter to OCAMLRUNPARAM
      to turn randomization on by default (#5572, CVE-2012-0839)
    . Added new functorial interface "MakeSeeded" to support randomization
      with user-provided seeded hash functions.
    . Install new header <caml/hash.h> for C code.
- Filename: on-demand (lazy) initialization of the PRNG used by "temp_file".
- Marshal: marshalling of function values (flag Marshal.Closures) now
  also works for functions that come from dynamically-loaded modules (#5215)
- Random:
     . More random initialization (Random.self_init()), using /dev/urandom
       when available (e.g. Linux, FreeBSD, MacOS X, Solaris)
     * Faster implementation of Random.float (changes the generated sequences)
- Format strings for formatted input/output revised to correct #5380
    . Consistently treat %@ as a plain @ character
    . Consistently treat %% as a plain % character
- Scanf: width and precision for floating point numbers are now handled
- Scanf: new function "unescaped" (#3888)
- Set and Map: more efficient implementation of "filter" and "partition"
- String: new function "map" (#3888)

Installation procedure:
- Compiler internals are now installed in `ocamlc -where`/compiler-libs.
  The files available there include the .cmi interfaces for all compiler
  modules, plus the following libraries:
      ocamlcommon.cma/.cmxa     modules common to ocamlc, ocamlopt, ocaml
      ocamlbytecomp.cma/.cmxa   modules for ocamlc and ocaml
      ocamloptcomp.cma/.cmxa    modules specific to ocamlopt
      ocamltoplevel.cma         modules specific to ocaml
   (#8255, #4653, frequently-asked feature).
* Some .cmi for toplevel internals that used to be installed in
  `ocamlc -where` are now to be found in  `ocamlc -where`/compiler-libs.
  Add "-I +compiler-libs" where needed.
* toplevellib.cma is no longer installed because subsumed by
  ocamlcommon.cma ocamlbytecomp.cma ocamltoplevel.cma
- Added a configuration option (-with-debug-runtime) to compile and install
  a debug version of the runtime system, and a compiler option
  (-runtime-variant) to select the debug runtime.

Bug Fixes:

- #8109: functions of the Lazy module whose named started with 'lazy_' have
  been deprecated, and new ones without the prefix added
- #3571: in Bigarrays, call msync() before unmapping to commit changes
- #4292: various documentation problems
- #4511, #4838: local modules remove polymorphism
* #4549: Filename.dirname is not handling multiple / on Unix
- #4688: (Windows) special floating-point values aren't converted to strings
  correctly
- #4697: Unix.putenv leaks memory on failure
- #4705: camlp4 does not allow to define types with `True or `False
- #4746: wrong detection of stack overflows in native code under Linux
- #4869: rare collisions between assembly labels for code and data
- #4880: "assert" constructs now show up in the exception stack backtrace
- #4892: Array.set could raise "out of bounds" before evaluating 3rd arg
- #4937: camlp4 incorrectly handles optional arguments if 'option' is
  redefined
- #5024: camlp4r now handles underscores in irrefutable pattern matching of
  records
- #5064, #5485: try to ensure that 4K words of stack are available
  before calling into C functions, raising a Stack_overflow exception
  otherwise.  This reduces (but does not eliminate) the risk of
  segmentation faults due to stack overflow in C code
- #5073: wrong location for 'Unbound record field label' error
- #5084: sub-sub-module building fails for native code compilation
- #5120: fix the output function of Camlp4.Debug.formatter
- #5131: compilation of custom runtime with g++ generates lots of warnings
- #5137: caml-types-explore does not work
- #5159: better documentation of type Lexing.position
- #5171: Map.join does more comparisons than needed
- #5176: emacs mode: stack overflow in regexp matcher
- #5179: port OCaml to mingw-w64
- #5211: updated Genlex documentation to state that camlp4 is mandatory for
  'parser' keyword and associated notation
- #5214: ocamlfind plugin invokes 'cut' utility
- #5218: use $(MAKE) instead of "make" in Makefiles
- #5224: confusing error message in non-regular type definition
- #5231: camlp4: fix parsing of <:str_item< type t = $x$ >>
- #5233: finaliser on weak array gives dangling pointers (crash)
- #5238, #5277: Sys_error when getting error location
- #5261, #5497: Ocaml source-code examples are not "copy-paste-able"
* #5279: executable name is not initialized properly in caml_startup_code
- #5290: added hash functions for channels, nats, mutexes, conditions
- #5291: undetected loop in class initialization
- #5295: OS threads: problem with caml_c_thread_unregister()
- #5301: camlp4r and exception equal to another one with parameters
- #5305: prevent ocamlbuild from complaining about links to _build/
- #5306: comparing to Thread.self() raises exception at runtime
- #5309: Queue.add is not thread/signal safe
- #5310: Ratio.create_ratio/create_normalized_ratio have misleading names
- #5311: better message for warning 23
* #5312: command-line arguments @reponsefile auto-expansion feature
  removed from the Windows OCaml runtime, to avoid conflicts with "-w @..."
- #5313: ocamlopt -g misses optimizations
- #5214: ocamlfind plugin invokes 'cut' utility
- #5316: objinfo now shows ccopts/ccobjs/force_link when applicable
- #5318: segfault on stack overflow when reading marshaled data
- #5319: %r11 clobbered by Lswitch in Windows AMD64 native-code compilation
- #5322: type abbreviations expanding to a universal type variable
- #5328: under Windows, Unix.select leaves sockets in non-blocking mode
- #5330: thread tag with '.top' and '.inferred.mli' targets
- #5331: ocamlmktop is not always a shell script
- #5335: Unix.environment segfaults after a call to clearenv
- #5338: sanitize.sh has windows style end-of-lines (mingw)
- #5344: some predefined exceptions need special printing
- #5349: Hashtbl.replace uses new key instead of reusing old key
- #5356: ocamlbuild handling of 'predicates' for ocamlfind
- #5364: wrong compilation of "((val m : SIG1) : SIG2)"
- #5370: ocamldep omits filename in syntax error message
- #5374: camlp4 creates wrong location for type definitions
- #5380: strange sscanf input segfault
- #5382: EOPNOTSUPP and ENOTSUPP different on exotic platforms
- #5383: build failure in Win32/MSVC
- #5387: camlp4: str_item and other syntactic elements with Nils are
  not very usable
- #5389: compaction sometimes leaves a very large heap
- #5393: fails to build from source on GNU/kFreeBSD because of -R link option
- #5394: documentation for -dtypes is missing in manpage
- #5397: Filename.temp_dir_name should be mutable
- #5410: fix printing of class application with Camlp4
- #5416: (Windows) Unix.(set|clear)_close_on_exec now preserves blocking mode
- #5435: ocamlbuild does not find .opt executables on Windows
- #5436: update object ids on unmarshaling
- #5442: camlp4: quotation issue with strings
- #5453: configure doesn't find X11 under Ubuntu/MultiarchSpec
- #5461: Double linking of bytecode modules
- #5463: Bigarray.*.map_file fail if empty array is requested
- #5465: increase stack size of ocamlopt.opt for windows
- #5469: private record type generated by functor loses abbreviation
- #5475: Wrapper script for interpreted LablTk wrongly handles command line
  parameters
- #5476: bug in native code compilation of let rec on float arrays
- #5477: use pkg-config to configure graphics on linux
- #5481: update camlp4 magic numbers
- #5482: remove bashism in test suite scripts
- #5495: camlp4o dies on infix definition (or)
- #5498: Unification with an empty object only checks the absence of
  the first method
- #5503: error when ocamlbuild is passed an absolute path as build directory
- #5509: misclassification of statically-allocated empty array that
  falls exactly at beginning of an otherwise unused data page.
- #5510: ocamldep has duplicate -ml{,i}-synonym options
- #5511: in Bigarray.reshape, unwarranted limitation on new array dimensions.
- #5513: Int64.div causes floating point exception (ocamlopt, x86)
- #5516: in Bigarray C stubs, use C99 flexible array types if possible
- #5518: segfault with lazy empty array
- #5531: Allow ocamlbuild to add ocamldoc flags through -docflag
  and -docflags switches
- #5538: combining -i and -annot in ocamlc
- #5543: in Bigarray.map_file, try to avoid using lseek() when growing file
- #5648: (probably fixed) test failures in tests/lib-threads
- #5551: repeated calls to find_in_path degrade performance
- #5552: Mac OS X: unrecognized gcc option "-no-cpp-precomp"
- #5555: add Hashtbl.reset to resize the bucket table to its initial size
- #5560: incompatible type for tuple pattern with -principal
- #5575: Random states are not marshallable across architectures
- #5579: camlp4: when a plugin is loaded in the toplevel,
  Token.Filter.define_filter has no effect before the first syntax error
- #5585: typo: "explicitely"
- #5587: documentation: "allows to" is not correct English
- #5593: remove C file when -output-obj fails
- #5597: register names for instrtrace primitives in embedded bytecode
- #5598: add backslash-space support in strings in ocamllex
- #5603: wrong .file debug info generated by ocamlopt -g
- #5604: fix permissions of files created by ocamlbuild itself
- #5610: new unmarshaler (from #5318) fails to freshen object identifiers
- #5614: add missing -linkall flag when compiling ocamldoc.opt
- #5616: move ocamlbuild documentation to the reference manual
- #5619: Uncaught CType.Unify exception in the compiler
- #5620: invalid printing of type manifest (camlp4 revised syntax)
- #5637: invalid printing of anonymous type parameters (camlp4 revised syntax)
- #5643: issues with .cfi and .loc directives generated by ocamlopt -g
- #5644: Stream.count broken when used with Sapp or Slazy nodes
- #5647: Cannot use install_printer in debugger
- #5651: printer for abstract data type (camlp4 revised syntax)
- #5654: self pattern variable location tweak
- #5655: ocamlbuild doesn't pass cflags when building C stubs
- #5657: wrong error location for abbreviated record fields
- #5659: ocamlmklib -L option breaks with MSVC
- #5661: fixes for the test suite
- #5668: Camlp4 produces invalid syntax for "let _ = ..."
- #5671: initialization of compare_ext field in caml_final_custom_operations()
- #5677: do not use "value" as identifier (genprintval.ml)
- #5687: dynlink broken when used from "output-obj" main program (bytecode)
- problem with printing of string literals in camlp4 (reported on caml-list)
- emacs mode: colorization of comments and strings now works correctly
- problem with forall and method (reported on caml-list on 2011-07-26)
- crash when using OCAMLRUNPARAM=a=X with invalid X (reported in private)

Feature wishes:
- #2757: new option "-stdin" to make ocaml read stdin as a script
- #3358: better error message when mixing -a and .cmxa
- #3492: documentation: remove restriction on mixed streams
- #7971: allow configuring LIBDIR, BINDIR, and MANDIR relative to $(PREFIX)
- #8285: add Digest.from_hex
- #8341: toplevel: add option to suppress continuation prompts
- #4278: configure: option to disable "graph" library
- #4444: new String.trim function, removing leading and trailing whistespace
- #4549: make Filename.dirname/basename POSIX compliant
- #4830: add option -v to expunge.ml
- #4898: new Sys.big_endian boolean for machine endianness
- #4963, #5467: no extern "C" into ocaml C-stub headers
- #5199: tests are run only for bytecode if either native support is missing,
  or a non-empty value is set to "BYTECODE_ONLY" Makefile variable
- #5215: marshalling of dynlinked closure
- #5236: new '%revapply' primitive with the semantics 'revapply x f = f x',
    and '%apply' with semantics 'apply f x = f x'.
- #5255: natdynlink detection on powerpc, hurd, sparc
- #5295: OS threads: problem with caml_c_thread_unregister()
- #5297: compiler now checks existence of builtin primitives
- #5329: (Windows) more efficient Unix.select if all fd's are sockets
- #5357: warning for useless open statements
- #5358: first class modules don't allow "with type" declarations for types
  in sub-modules
- #5385: configure: emit a warning when MACOSX_DEPLOYMENT_TARGET is set
- #5396: ocamldep: add options -sort, -all, and -one-line
- #5397: Filename.temp_dir_name should be mutable
- #5403: give better error message when emacs is not found in PATH
- #5411: new directive for the toplevel: #load_rec
- #5420: Unix.openfile share mode (Windows)
- #5421: Unix: do not leak fds in various open_proc* functions
- #5434: implement Unix.times in win32unix (partially)
- #5438: new warnings for unused declarations
- #5439: upgrade config.guess and config.sub
- #5445 and others: better printing of types with user-provided names
- #5454: Digest.compare is missing and md5 doc update
- #5455: .emacs instructions, add lines to recognize ocaml scripts
- #5456: pa_macro: replace __LOCATION__ after macro expansion; add LOCATION_OF
- #5461: bytecode: emit warning when linking two modules with the same name
- #5478: ocamlopt assumes ar command exists
- #5479: Num.num_of_string may raise an exception, not reflected in the
  documentation.
- #5501: increase IO_BUFFER_SIZE to 64KiB
- #5532: improve error message when bytecode file is wrong
- #5555: add function Hashtbl.reset to resize the bucket table to
  its initial size.
- #5586: increase UNIX_BUFFER_SIZE to 64KiB
- #5597: register names for instrtrace primitives in embedded bytecode
- #5599: Add warn() tag in ocamlbuild to control -w compiler switch
- #5628: add #remove_directory and Topdirs.remove_directory to remove
  a directory from the load path
- #5636: in system threads library, issue with linking of pthread_atfork
- #5666: C includes don't provide a revision number
- ocamldebug: ability to inspect values that contain code pointers
- ocamldebug: new 'environment' directive to set environment variables
  for debuggee
- configure: add -no-camlp4 option

Shedding weight:
* Removed the obsolete native-code generators for Alpha, HPPA, IA64 and MIPS.
* The "DBM" library (interface with Unix DBM key-value stores) is no
  longer part of this distribution.  It now lives its own life at
  https://forge.ocamlcore.org/projects/camldbm/
* The "OCamlWin" toplevel user interface for MS Windows is no longer
  part of this distribution.  It now lives its own life at
  https://forge.ocamlcore.org/projects/ocamltopwin/

Other changes:
- Copy VERSION file to library directory when installing.


OCaml 3.12.1 (4 Jul 2011):
--------------------------

Bug fixes:
- #4345, #4767: problems with camlp4 printing of float values
- #4380: ocamlbuild should not use tput on windows
- #4487, #5164: multiple 'module type of' are incompatible
- #4552: ocamlbuild does not create symlinks when using '.itarget' file
- #4673, #5144: camlp4 fails on object copy syntax
- #4702: system threads: cleanup tick thread at exit
- #4732: camlp4 rejects polymorphic variants using keywords from macros
- #4778: Win32/MSVC port: rare syntax error in generated MASM assembly file
- #4794, #4959: call annotations not generated by ocamlopt
- #4820: revised syntax pretty printer crashes with 'Stack_overflow'
- #4928: wrong printing of classes and class types by camlp4
- #4939: camlp4 rejects patterns of the '?x:_' form
- #4967: ocamlbuild passes wrong switches to ocamldep through menhir
- #4972: mkcamlp4 does not include 'dynlink.cma'
- #5039: ocamlbuild should use '-linkpkg' only when linking programs
- #5066: ocamldoc: add -charset option used in html generator
- #5069: fcntl() in caml_sys_open may block, do it within blocking section
- #5071, #5129, #5134: inconsistencies between camlp4 and camlp4* binaries
- #5080, #5104: regression in type constructor handling by camlp4
- #5090: bad interaction between toplevel and camlp4
- #5095: ocamlbuild ignores some tags when building bytecode objects
- #5100: ocamlbuild always rebuilds a 'cmxs' file
- #5103: build and install objinfo when building with ocamlbuild
- #5109: crash when a parser calls a lexer that calls another parser
- #5110: invalid module name when using optional argument
- #5115: bytecode executables produced by msvc64 port crash on 32-bit versions
- #5117: bigarray: wrong function name without HAS_MMAP; missing include
- #5118: Camlp4o and integer literals
- #5122: camlp4 rejects lowercase identifiers for module types
- #5123: shift_right_big_int returns a wrong zero
- #5124: substitution inside a signature leads to odd printing
- #5128: typo in 'Camlp4ListComprehension' syntax extension
- #5136: obsolete function used in emacs mode
- #5145: ocamldoc: missing html escapes
- #5146: problem with spaces in multi-line string constants
- #5149: (partial) various documentation problems
- #5156: rare compiler crash with objects
- #5165: ocamlbuild does not pass '-thread' option to ocamlfind
- #5167: camlp4r loops when printing package type
- #5172: camlp4 support for 'module type of' construct
- #5175: in bigarray accesses, make sure bigarray expr is evaluated only once
- #5177: Gc.compact implies Gc.full_major
- #5182: use bytecode version of ocamldoc to generate man pages
- #5184: under Windows, alignment issue with bigarrays mapped from files
- #5188: double-free corruption in bytecode system threads
- #5192: mismatch between words and bytes in interpreting max_young_wosize
- #5202: error in documentation of atan2
- #5209: natdynlink incorrectly detected on BSD systems
- #5213: ocamlbuild should pass '-rectypes' to ocamldoc when needed
- #5217: ocamlfind plugin should add '-linkpkg' for toplevel
- #5228: document the exceptions raised by functions in 'Filename'
- #5229: typo in build script ('TAG_LINE' vs 'TAGLINE')
- #5230: error in documentation of Scanf.Scanning.open_in
- #5234: option -shared reverses order of -cclib options
- #5237: incorrect .size directives generated for x86-32 and x86-64
- #5244: String.compare uses polymorphic compare_val (regression of #4194)
- #5248: regression introduced while fixing #5118
- #5252: typo in docs
- #5258: win32unix: unix fd leak under windows
- #5269: (tentative fix) Wrong ext_ref entries in .annot files
- #5272: caml.el doesn't recognize downto as a keyword
- #5276: issue with ocamlc -pack and recursively-packed modules
- #5280: alignment constraints incorrectly autodetected on MIPS 32
- #5281: typo in error message
- #5308: unused variables not detected in "include (struct .. end)"
- camlp4 revised syntax printing bug in the toplevel (reported on caml-list)
- configure: do not define _WIN32 under cygwin
- Hardened generic comparison in the case where two custom blocks
  are compared and have different sets of custom operations.
- Hardened comparison between bigarrays in the case where the two
  bigarrays have different kinds.
- Fixed wrong autodetection of expm1() and log1p().
- don't add .exe suffix when installing the ocamlmktop shell script
- ocamldoc: minor fixes related to the display of ocamldoc options
- fixed bug with huge values in OCAMLRUNPARAM
- mismatch between declaration and definition of caml_major_collection_slice

Feature wishes:
- #4992: added '-ml-synonym' and '-mli-synonym' options to ocamldep
- #5065: added '-ocamldoc' option to ocamlbuild
- #5139: added possibility to add options to ocamlbuild
- #5158: added access to current camlp4 parsers and printers
- #5180: improved instruction selection for float operations on amd64
- stdlib: added a 'usage_string' function to Arg
- allow with constraints to add a type equation to a datatype definition
- ocamldoc: allow to merge '@before' tags like other ones
- ocamlbuild: allow dependency on file "_oasis"

Other changes:
- Changed default minor heap size from 32k to 256k words.
- Added new operation 'compare_ext' to custom blocks, called when
  comparing a custom block value with an unboxed integer.


Objective Caml 3.12.0 (2 Aug 2010):
-----------------------------------

(Changes that can break existing programs are marked with a "*"  )

Language features:
- Shorthand notation for records: in expressions and patterns,
    { lbl } stands for { lbl = lbl } and { M.lbl } for { M.lbl = lbl }
- Record patterns of the form { lbl = pat; _ } to mark that not all
  labels are listed, purposefully.  (See new warning below.)
- Explicit naming of a generic type; in an expression
  "fun ... (type t) ... -> e", the type t is considered abstract in its
  scope (the arguments that follow it and the body of the function),
  and then replaced by a fresh type variable. In particular, the type
  t can be used in contexts where a type variable is not allowed
  (e.g. for defining an exception in a local module).
- Explicit polymorphic types and polymorphic recursion. In let
  definitions, one can write an explicit polymorphic type just
  immediately the function name; the polymorphism will be enforced,
  and recursive calls may use the polymorphism.
  The syntax is the same as for polymorphic methods:
    "let [rec] <ident> : 'a1 ... 'an. <typexp> = ..."
- First-class packages modules.
  New kind of type expression, for packaged modules: (module PT).
  New kind of expression, to pack a module as a first-class value:
    (module MODEXPR : PT).
  New kind of module expression, to unpack a first-class value as a module:
    (val EXPR : PT).
  PT is a package type of the form "S" or
  "S with type t1 = ... and ... and type tn = ..." (S refers to a module type).
- Local opening of modules in a subexpression.
  Syntax: "let open M in e", or "M.(e)"
- In class definitions, method and instance variable override can now
  be made explicit, by writing "method!", "val!" or "inherit!" in place of
  "method", "val" and "inherit". It is an error to override an
  undefined member (or to use overriding inheritance when nothing get
  overridden). Additionally, these constructs disactivate respectively
  warnings 7 (method override, code 'M') and 13 (instance variable
  override, code 'V'). Note that, by default, warning 7 is inactive
  and warning 13 is active.
- "Destructive" substitution in signatures.
  By writing "<signature> with type t := <typeconstr>" and
  "<signature> with module M := <module-path>" one replaces "t" and "M"
  inside the signature, removing their respective fields. Among other
  uses, this allows to merge two signatures containing identically
  named fields.
* While fixing #4824, also corrected a gaping hole in the type checker,
  which allowed instantiating separately object parameters and instance
  variables in an interface. This hole was here since the beginning of
  ocaml, and as a result many programs using object inheritance in a non
  trivial way will need to be corrected. You can look at lablgtk2 for an
  example.

Compilers and toplevel:
- Warnings are now numbered and can be switched on and off individually.
  The old system with letters referring to sets of warnings is still
  supported.
- New warnings:
  + 9 (code 'R') to signal record patterns without "; _" where
    some labels of the record type are not listed in the pattern.
  + 28 when giving a wildcard argument to a constant constructor in
    a pattern-matching.
  + 29 when an end-of-line appears unescaped in a string constant.
  + 30 when the same constructor or record field is defined twice in
    mutually-recursive type definitions.
* The semantics of warning 7 (code 'M', method override) have changed
  (it now detects all overrides, not just repeated definitions inside
  the same class body), and it is now inactive by default.
- Better error report in case of unbound qualified identifier: if the module
  is unbound this error is reported in the first place.
- Added option '-strict-sequence' to force left hand part of sequence to have
  type unit.
- Added option '-no-app-funct' to turn applicative functors off.
  This option can help working around mysterious type incompatibilities
  caused by the incomplete comparison of applicative paths F(X).t.

Native-code compiler:
- AMD64: shorter and slightly more efficient code generated for
  float comparisons.

Standard library:
- Format: new function ikfprintf analogous to ifprintf with a continuation
  argument.
* #4210, #4245: stricter range checking in string->integer conversion
  functions (int_of_string, Int32.of_string, Int64.of_string,
  Nativeint.of_string).  The decimal string corresponding to
  max_int + 1 is no longer accepted.
- Scanf: to prevent confusion when mixing Scanf scanning functions and direct
  low level input, value Scanf.stdin has been added.
* Random: changed the algorithm to produce better randomness.  Now passes the
  DieHard tests.
- Map: implement functions from Set that make sense for Map.

Other libraries:
* Str: letters that constitute a word now include digits 0-9 and
  underscore _.  This changes the interpretation of '\b' (word boundary)
  in regexps, but is more consistent with other regexp libraries. (#4874).

Ocamlbuild:
- Add support for native dynlink.

New tool:
- ocamlobjinfo: displays various information, esp. dependencies, for
  compiled OCaml files (.cmi, .cmo, .cma, .cmx, .cmxa, .cmxs, and bytecode
  executables).  Extends and makes more official the old objinfo tool
  that was installed by some OCaml packages.

All tools:
- #4857: add a -vnum option to display the version number and nothing else

Bug Fixes:
- #4012: Map.map and Map.mapi do not conform to specification
- #4478: better error messages for type definition mismatches
- #4683: labltk script uses fixed path on windows
- #4742: finalisation function raising an exception blocks other finalisations
- #4775: compiler crash on crazy types (temporary fix)
- #4824: narrowing the type of class parameters with a module specification
- #4862: relaxed value restriction and records
- #4884: optional arguments do not work when Some is redefined
- #4964: parenthesized names for infix functions in annot files
- #4970: better error message for instance variables
- #4975: spelling mistakes
- #4988: contravariance lost with ocamlc -i
- #5004: problem in Buffer.add_channel with very large lengths.
- #5008: on AMD64/MSVC port, rare float corruption during GC.
- #5018: wrong exception raised by Dynlink.loadfile.
- #5057: fatal typing error with local module + functor + polymorphic variant
- Wrong type for Obj.add_offset.
- Small problem with representation of Int32, Int64, and Nativeint constants.
- Use RTLD_LOCAL for native dynlink in private mode.

Objective Caml 3.11.2 (20 Jan 2010):
------------------------------------

Bug fixes:
- #4151: better documentation for min and max w.r.t. NaN
- #4421: ocamlbuild uses wrong compiler for C files
- #4710, #4720: ocamlbuild does not use properly configuration information
- #4750: under some Windows installations, high start-up times for Unix lib
- #4777: problem with scanf and CRLF
- #4783: ocamlmklib problem under Windows
- #4810: BSD problem with socket addresses, e.g. in Unix.getnameinfo
- #4813: issue with parsing of float literals by the GNU assembler
- #4816: problem with modules and private types
- #4818: missed opportunity for type-based optimization of bigarray accesses
- #4821: check for duplicate method names in classes
- #4823: build problem on Mac OS X
- #4836: spurious errors raised by Unix.single_write under Windows
- #4841, #4860, #4930: problem with ocamlopt -output-obj under Mac OS X
- #4847: C compiler error with ocamlc -output-obj under Win64
- #4856: ocamlbuild uses ocamlrun to execute a native plugin
- #4867, #4760: ocamlopt -shared fails on Mac OS X 64bit
- #4873: ocamlbuild ignores "thread" tag when building a custom toplevel
- #4890: ocamlbuild tries to use native plugin on bytecode-only arch
- #4896: ocamlbuild should always pass -I to tools for external libraries
- #4900: small bug triggering automatic compaction even if max_overhead = 1M
- #4902: bug in %.0F printf format
- #4910: problem with format concatenation
- #4922: ocamlbuild recompiles too many files
- #4923: missing \xff for scanf %S
- #4933: functors not handling private types correctly
- #4940: problem with end-of-line in DOS text mode, tentative fix
- #4953: problem compiling bytecode interpreter on ARM in Thumb mode.
- #4955: compiler crash when typing recursive type expression with constraint
- Module Printf: the simple conversion %F (without width indication) was not
           treated properly.
- Makefile: problem with cygwin, flexdll, and symbolic links
- Various build problems with ocamlbuild under Windows with msvc

Feature wishes:
- #2337: (tentative implementation) make ocamldebug use #linenum annotations
- #2464, #4477: custom exception printers
- #3456: Obj.double_field and Obj.set_double_field functions
- #4003: destination directory can be given to Filename.[open_]temp_file
- #4647: Buffer.blit function
- #4685: access to Filename.dir_sep
- #4703: support for debugging embedded applications
- #4723: "clear_rules" function to empty the set of ocamlbuild rules
- #4921: configure option to help cross-compilers

Objective Caml 3.11.1 (12 Jun 2009):
------------------------------------

Bug fixes:
- #4095: ocamldebug: strange behaviour of control-C
- #4403: ocamldebug: improved handling of packed modules
- #4650: Str.regexp_case_fold mis-handling complemented character sets [^a]
- #4660: Scanf.format_from_string: handling of double quote
- #4666: Unix.exec* failure in multithread programs under MacOS X and FreeBSD
- #4667: debugger out of sync with dynlink changes
- #4678: random "out of memory" error with systhreads
- #4690: issue with dynamic loading under MacOS 10.5
- #4692: wrong error message with options -i and -pack passed to ocamlc
- #4699: in otherlibs/dbm, fixed construction of dlldbm.so.
- #4704: error in caml_modify_generational_global_root()
- #4708: (ocamldoc) improved printing of infix identifiers such as "lor".
- #4722: typo in configure script
- #4729: documented the fact that PF_INET6 is not available on all platforms
- #4730: incorrect typing involving abbreviation "type 'a t = 'a"
- #4731: incorrect quoting of arguments passed to the assembler on x86-64
- #4735: Unix.LargeFile.fstat cannot report size over 32bits on Win32
- #4740: guard against possible processor error in
           {Int32,Int64,Nativeint}.{div,rem}
- #4745: type inference wrongly produced non-generalizable type variables.
- #4749: better pipe size for win32unix
- #4756: printf: no error reported for wrong format '%_s'
- #4758: scanf: handling of \<newline> by format '%S'
- #4766: incorrect simplification of some type abbreviations.
- #4768: printf: %F does not respect width and precision specifications
- #4769: Format.bprintf fails to flush
- #4775: fatal error Ctype.Unify during module type-checking (temporary fix)
- #4776: bad interaction between exceptions and classes
- #4780: labltk build problem under Windows.
- #4790: under Windows, map ERROR_NO_DATA Win32 error to EPIPE Unix error.
- #4792: bug in Big_int.big_int_of_int64 on 32-bit platforms.
- #4796: ocamlyacc: missing NUL termination of string
- #4804: bug in Big_int.int64_of_big_int on 32-bit platforms.
- #4805: improving compatibility with the clang C compiler
- #4809: issue with Unix.create_process under Win32
- #4814: ocamlbrowser: crash when editing comments
- #4816: module abbreviations remove 'private' type restrictions
- #4817: Object type gives error "Unbound type parameter .."
- Module Parsing: improved computation of locations when an ocamlyacc rule
                  starts with an empty nonterminal
- Type-checker: fixed wrong variance computation for private types
- x86-32 code generator, MSVC port: wrong "fld" instruction generated.
- ocamlbuild: incorrectly using the compile-time value of $OCAMLLIB
- Makefile problem when configured with -no-shared-libs
- ocamldoc: use dynamic loading in native code

Other changes:
- Improved wording of various error messages
  (contributed by Jonathan Davies, Citrix).
- Support for 64-bit mode in Solaris/x86 (#4670).


Objective Caml 3.11.0 (03 Dec 2008):
------------------------------------

(Changes that can break existing programs are marked with a "*"  )

Language features:
- Addition of lazy patterns: "lazy <pat>" matches suspensions whose values,
  after forcing, match the pattern <pat>.
- Introduction of private abbreviation types "type t = private <type-expr>",
  for abstracting the actual manifest type in type abbreviations.
- Subtyping is now allowed between a private abbreviation and its definition,
  and between a polymorphic method and its monomorphic instance.

Compilers:
- The file name for a compilation unit should correspond to a valid
  identifier (Otherwise dynamic linking and other things can fail, and
  a warning is emitted.)
* Revised -output-obj: the output name must now be provided; its
  extension must be one of .o/.obj, .so/.dll, or .c for the
  bytecode compiler. The compilers can now produce a shared library
  (with all the needed -ccopts/-ccobjs options) directly.
- -dtypes renamed to -annot, records (in .annot files) which function calls
  are tail calls.
- All compiler error messages now include a file name and location, for
  better interaction with Emacs' compilation mode.
- Optimized compilation of "lazy e" when the argument "e" is
  already evaluated.
- Optimized compilation of equality tests with a variant constant constructor.
- The -dllib options recorded in libraries are no longer ignored when
  -use_runtime or -use_prims is used (unless -no_auto_link is
  explicitly used).
- Check that at most one of -pack, -a, -shared, -c, -output-obj is
  given on the command line.
- Optimized compilation of private types as regular manifest types
  (e.g. abbreviation to float, float array or record types with only
   float fields).

Native-code compiler:
- New port: Mac OS X / Intel in 64-bit mode (configure with -cc "gcc -m64").
- A new option "-shared" to produce a plugin that can be dynamically
  loaded with the native version of Dynlink.
- A new option "-nodynlink" to enable optimizations valid only for code
  that is never dynlinked (no-op except for AMD64).
- More aggressive unboxing of floats and boxed integers.
- Can select which assembler and asm options to use at configuration time.

Run-time system:
- New implementation of the page table describing the heap (two-level
  array in 32 bits, sparse hashtable in 64 bits), fixes issues with address
  space randomization on 64-bit OS (#4448).
- New "generational" API for registering global memory roots with the GC,
  enables faster scanning of global roots.
  (The functions are caml_*_generational_global_root in <caml/memory.h>.)
- New function "caml_raise_with_args" to raise an exception with several
  arguments from C.
- Changes in implementation of dynamic linking of C code:
  under Win32, use Alain Frisch's flexdll implementation of the dlopen
  API; under MacOSX, use dlopen API instead of MacOSX bundle API.
- Programs may now choose a first-fit allocation policy instead of
  the default next-fit.  First-fit reduces fragmentation but is
  slightly slower in some cases.

Standard library:
- Parsing library: new function "set_trace" to programmatically turn
  on or off the printing of a trace during parsing.
- Printexc library: new functions "print_backtrace" and "get_backtrace"
  to obtain a stack backtrace of the most recently raised exception.
  New function "record_backtrace" to turn the exception backtrace mechanism
  on or off from within a program.
- Scanf library: fine-tuning of meta format implementation;
  fscanf behaviour revisited: only one input buffer is allocated for any
  given input channel;
  the %n conversion does not count a lookahead character as read.

Other libraries:
- Dynlink: on some platforms, the Dynlink library is now available in
  native code. The boolean Dynlink.is_native allows the program to
  know whether it has been compiled in bytecode or in native code.
- Bigarrays: added "unsafe_get" and "unsafe_set"
  (non-bound-checking versions of "get" and "set").
- Bigarrays: removed limitation "array dimension < 2^31".
- Labltk: added support for TK 8.5.
- Num: added conversions between big_int and int32, nativeint, int64.
  More efficient implementation of Num.quo_num and Num.mod_num.
- Threads: improved efficiency of mutex and condition variable operations;
  improved interaction with Unix.fork (#4577).
- Unix: added getsockopt_error returning type Unix.error.
  Added support for TCP_NODELAY and IPV6_ONLY socket options.
- Win32 Unix: "select" now supports all kinds of file descriptors.
  Improved emulation of "lockf" (#4609).

Tools:
- ocamldebug now supported under Windows (MSVC and Mingw ports),
  but without the replay feature.  (Contributed by Dmitry Bely
  and Sylvain Le Gall at OCamlCore with support from Lexifi.)
- ocamldoc: new option -no-module-constraint-filter to include functions
  hidden by signature constraint in documentation.
- ocamlmklib and ocamldep.opt now available under Windows ports.
- ocamlmklib no longer supports the -implib option.
- ocamlnat: an experimental native toplevel (not built by default).

Camlp4:
* programs linked with camlp4lib.cma now also need dynlink.cma.

Bug fixes:
- Major GC and heap compaction: fixed bug involving lazy values and
  out-of-heap pointers.
- #3915: updated most man pages.
- #4261: type-checking of recursive modules
- #4308: better stack backtraces for "spontaneous" exceptions such as
  Stack_overflow, Out_of_memory, etc.
- #4338: Str.global_substitute, Str.global_replace and the Str.*split*
  functions are now tail-recursive.
- #4503: fixed bug in classify_float on ARM.
- #4512: type-checking of recursive modules
- #4517: crash in ocamllex-generated lexers.
- #4542: problem with return value of Unix.nice.
- #4557: type-checking of recursive modules.
- #4562: strange %n semantics in scanf.
- #4564: add note "stack is not executable" to object files generated by
  ocamlopt (Linux/x86, Linux/AMD64).
- #4566: bug in Ratio.approx_ratio_fix and Num.approx_num_fix.
- #4582: clarified the documentation of functions in the String module.
- #4583: stack overflow in "ocamlopt -g" during closure conversion pass.
- #4585: ocamldoc and "val virtual" declarations.
- #4587: ocamldoc and escaped @ characters.
- #4605: Buffer.add_substitute was sometime wrong when target string had
           backslashes.
- #4614: Inconsistent declaration of CamlCBCmd in LablTk library.


Objective Caml 3.10.2 (29 Feb 2008):
------------------------------------

Bug fixes:
- #3410 (partial) Typo in ocamldep man page
- #3952 (partial) ocamlopt: allocation problems on ARM
- #4339 (continued) ocamlopt: problems on HPPA
- #4455 str.mli not installed under Windows
- #4473 crash when accessing float array with polymorphic method
- #4480 runtime would not compile without gcc extensions
- #4481 wrong typing of exceptions with object arguments
- #4490 typo in error message
- Random crash on 32-bit when major_heap_increment >= 2^22
- Big performance bug in Weak hashtables
- Small bugs in the make-package-macosx script
- Bug in typing of polymorphic variants (reported on caml-list)


Objective Caml 3.10.1 (11 Jan 2008):
------------------------------------

Bug fixes:
- #3830 small bugs in docs
- #4053 compilers: improved compilation time for large variant types
- #4174 ocamlopt: fixed ocamlopt -nopervasives
- #4199 otherlibs: documented a small problem in Unix.utimes
- #4280 camlp4: parsing of identifier (^)
- #4281 camlp4: parsing of type constraint
- #4285 runtime: cannot compile under AIX
- #4286 ocamlbuild: cannot compile under AIX and SunOS
- #4288 compilers: including a functor application with side effects
- #4295 camlp4 toplevel: synchronization after an error
- #4300 ocamlopt: crash with backtrace and illegal array access
- #4302 camlp4: list comprehension parsing problem
- #4304 ocamlbuild: handle -I correctly
- #4305 stdlib: alignment of Arg.Symbol
- #4307 camlp4: assertion failure
- #4312 camlp4: accept "let _ : int = 1"
- #4313 ocamlbuild: -log and missing directories
- #4315 camlp4: constraints in classes
- #4316 compilers: crash with recursive modules and Lazy
- #4318 ocamldoc: installation problem with Cygwin (tentative fix)
- #4322 ocamlopt: stack overflow under Windows
- #4325 compilers: wrong error message for unused var
- #4326 otherlibs: marshal Big_int on win64
- #4327 ocamlbuild: make emacs look for .annot in _build directory
- #4328 camlp4: stack overflow with nil nodes
- #4331 camlp4: guards on fun expressions
- #4332 camlp4: parsing of negative 32/64 bit numbers
- #4336 compilers: unsafe recursive modules
- #4337 (note) camlp4: invalid character escapes
- #4339 ocamlopt: problems on HP-UX (tentative fix)
- #4340 camlp4: wrong pretty-printing of optional arguments
- #4348 ocamlopt: crash on Mac Intel
- #4349 camlp4: bug in private type definitions
- #4350 compilers: type errors with records and polymorphic variants
- #4352 compilers: terminal recursion under Windows (tentative fix)
- #4354 ocamlcp: mismatch with ocaml on polymorphic let
- #4358 ocamlopt: float constants wrong on ARM
- #4360 ocamldoc: string inside comment
- #4365 toplevel: wrong pretty-printing of polymorphic variants
- #4373 otherlibs: leaks in win32unix
- #4374 otherlibs: threads module not initialized
- #4375 configure: fails to build on bytecode-only architectures
- #4377 runtime: finalisation of infix pointers
- #4378 ocamlbuild: typo in plugin.ml
- #4379 ocamlbuild: problem with plugins under Windows
- #4382 compilers: typing of polymorphic record fields
- #4383 compilers: including module with private type
- #4385 stdlib: Int32/Int64.format are unsafe
- #4386 otherlibs: wrong signal numbers with Unix.sigprocmask etc.
- #4387 ocamlbuild: build directory not used properly
- #4392 ocamldep: optional argument of class
- #4394 otherlibs: infinite loops in Str
- #4397 otherlibs: wrong size for flag arrays in win32unix
- #4402 ocamldebug: doesn't work with -rectypes
- #4410 ocamlbuild: problem with plugin and -build
- #4411 otherlibs: crash with Unix.access under Windows
- #4412 stdlib: marshalling broken on 64 bit architectures
- #4413 ocamlopt: crash on AMD64 with out-of-bound access and reraise
- #4417 camlp4: pretty-printing of unary minus
- #4419 camlp4: problem with constraint in type class
- #4426 compilers: problem with optional labels
- #4427 camlp4: wrong pretty-printing of lists of functions
- #4433 ocamlopt: fails to build on MacOSX 10.5
- #4435 compilers: crash with objects
- #4439 fails to build on MacOSX 10.5
- #4441 crash when build on sparc64 linux
- #4442 stdlib: crash with weak pointers
- #4446 configure: fails to detect X11 on MacOSX 10.5
- #4448 runtime: huge page table on 64-bit architectures
- #4450 compilers: stack overflow with recursive modules
- #4470 compilers: type-checking of recursive modules too restrictive
- #4472 configure: autodetection of libX11.so on Fedora x86_64
- printf: removed (partially implemented) positional specifications
- polymorphic < and <= comparisons: some C compiler optimizations
  were causing incorrect results when arguments are incomparable

New features:
- made configure script work on PlayStation 3
- ARM port: brought up-to-date for Debian 4.0 (Etch)
- many other small changes and bugfixes in camlp4, ocamlbuild, labltk,
  emacs files


Objective Caml 3.10.0 (18 May 2007):
------------------------------------

(Changes that can break existing programs are marked with a "*"  )

Language features:
- Added virtual instance variables in classes "val virtual v : t"
* Changed the behaviour of instance variable overriding; the new
  definition replaces the old one, rather than creating a new
  variable.

New tools:
- ocamlbuild: compilation manager for OCaml applications and libraries.
  See draft documentation at http://gallium.inria.fr/~pouillar/
* Camlp4: heavily revised implementation, new API.

New ports:
- MacOS X PowerPC 64 bits.
- MS Windows 64 bits (x64) using the Microsoft PSDK toolchain.
- MS Windows 32 bits using the Visual Studio 2005 toolchain.

Compilers:
- Faster type-checking of functor applications.
- Referencing an interface compiled with -rectypes from a module
    not compiled with -rectypes is now an error.
- Revised the "fragile matching" warning.

Native-code compiler:
- Print a stack backtrace on an uncaught exception.
  (Compile and link with ocamlopt -g; execute with OCAMLRUNPARAM=b.)
  Supported on Intel/AMD in 32 and 64 bits, PPC in 32 and 64 bits.
- Stack overflow detection on MS Windows 32 bits (courtesy O. Andrieu).
- Stack overflow detection on MacOS X PPC and Intel.
- Intel/AMD 64 bits: generate position-independent code by default.
- Fixed bug involving -for-pack and missing .cmx files (#4124).
- Fixed bug causing duplication of literals  (#4152).

Run-time system:
- C/Caml interface functions take "char const *" arguments
  instead of "char *" when appropriate.
- Faster string comparisons (fast case if strings are ==).

Standard library:
- Refined typing of format strings (type format6).
- Printf, Format: new function ifprintf that consumes its arguments
    and prints nothing (useful to print conditionally).
- Scanf:
    new function format_from_string to convert a string to a format string;
    new %r conversion to accommodate user defined scanners.
- Filename: improved Win32 implementation of Filename.quote.
- List: List.nth now tail-recursive.
- Sys: added Sys.is_directory.  Some functions (e.g. Sys.command) that
    could incorrectly raise Sys_io_blocked now raise Sys_error as intended.
- String and Char: the function ``escaped'' now escapes all the characters
    especially handled by the compiler's lexer (#4220).

Other libraries:
- Bigarray: mmap_file takes an optional argument specifying
    the start position of the data in the mapped file.
- Dynlink: now defines only two modules, Dynlink and Dynlinkaux (internal),
    reducing risks of name conflicts with user modules.
- Labltk under Win32: now uses Tcl/Tk 8.4 instead of 8.3 by default.
- VM threads: improved performance of I/O operations (less polling).
- Unix: new function Unix.isatty.
- Unix emulation under Win32:
    fixed incorrect error reporting in several functions (#4097);
    better handling of channels opened on sockets (#4098);
    fixed GC bug in Unix.system (#4112).

Documentation generator (OCamldoc):
- correctly handle '?' in value names (#4215)
- new option -hide-warnings not to print ocamldoc warnings

Lexer generator (ocamllex): improved error reporting.

License: fixed a typo in the "special exception" to the LGPL.


Objective Caml 3.09.3 (15 Sep 2006):
------------------------------------

Bug fixes:
- ocamldoc: -using modtype constraint to filter module elements displayed
    in doc #4016
- ocamldoc: error in merging of top dependencies of modules #4007
- ocamldoc: -dot-colors has no effect #3981
- ocamdloc: missing crossref in text from intro files #4066
- compilers: segfault with recursive modules #4008
- compilers: infinite loop when compiling objects #4018
- compilers: bad error message when signature mismatch #4001
- compilers: infinite loop with -rectypes #3999
- compilers: contravariance bug in private rows
- compilers: unsafe cast with polymorphic exception #4002
- native compiler: bad assembly code generated for AMD64 #4067
- native compiler: stack alignment problems on MacOSX/i386 #4036
- stdlib: crash in marshalling #4030
- stdlib: crash when closing a channel twice #4039
- stdlib: memory leak in Sys.readdir #4093
- C interface: better definition of CAMLreturn #4068
- otherlibs/unix: crash in gethostbyname #3043
- tools: subtle problem with unset in makefile #4048
- camlp4: install pa_o_fast.o #3812
- camlp4: install more modules #3689

New features:
- ocamldoc: name resolution in cross-referencing {!name}: if name is not
    found, then it is searched in the parent module/class, and in the parent
    of the parent, and so on until it is found.
- ocamldoc: new option -short-functors to use a short form to display
    functors in html generator #4017
- ocamlprof: added "-version" option



Objective Caml 3.09.2 (14 Apr 2006):
------------------------------------

Bug fixes:
- Makefile: problem with "make world.opt" #3954
- compilers: problem compiling several modules with one command line #3979
- compilers,ocamldoc: error message that Emacs cannot parse
- compilers: crash when printing type error #3968
- compilers: -dtypes wrong for monomorphic type variables #3894
- compilers: wrong warning on optional arguments #3980
- compilers: crash when wrong use of type constructor in let rec #3976
- compilers: better wording of "statement never returns" warning #3889
- runtime: inefficiency of signal handling #3990
- runtime: crashes with I/O in multithread programs #3906
- camlp4: empty file name in error messages #3886
- camlp4: stack overflow #3948
- otherlibs/labltk: ocamlbrowser ignores its command line options #3961
- otherlibs/unix: Unix.times wrong under Mac OS X #3960
- otherlibs/unix: wrong doc for execvp and execvpe #3973
- otherlibs/win32unix: random crash in Unix.stat #3998
- stdlib: update_mod not found under Windows #3847
- stdlib: Filename.dirname/basename wrong on Win32 #3933
- stdlib: incomplete documentation of Pervasives.abs #3967
- stdlib: Printf bugs #3902, #3955
- tools/checkstack.c: missing include
- yacc: crash when given argument "-" #3956

New features:
- ported to MacOS X on Intel #3985
- configure: added support for GNU Hurd #3991

Objective Caml 3.09.1 (4 Jan 2006):
-----------------------------------

Bug fixes:
- compilers: raise not_found with -principal #3855
- compilers: assert failure in typeclass.cml #3856
- compilers: assert failure in typing/ctype.ml #3909
- compilers: fatal error exception Ctype.Unify #3918
- compilers: spurious warning Y in objects #3868
- compilers: spurious warning Z on loop index #3907
- compilers: error message that emacs cannot parse
- ocamlopt: problems with -for-pack/-pack #3825, #3826, #3919
- ocamlopt: can't produce shared libraries on x86_64 #3869, #3924
- ocamlopt: float alignment problem on SPARC #3944
- ocamlopt: can't compile on MIPS #3936
- runtime: missing dependence for ld.conf
- runtime: missing dependence for .depend.nt #3880
- runtime: memory leak in caml_register_named_value #3940
- runtime: crash in Marshal.to_buffer #3879
- stdlib: Sys.time giving wrong results on Mac OS X #3850
- stdlib: Weak.get_copy causing random crashes in rare cases
- stdlib, debugger, labltk: use TMPDIR if set #3895
- stdlib: scanf bug on int32 and nativeint #3932
- camlp4: mkcamlp4 option parsing problem #3941
- camlp4: bug in pretty-printing of lazy/assert/new
- camlp4: update the unmaintained makefile for _loc name
- ocamldoc: several fixes see ocamldoc/Changes.txt
- otherlibs/str: bug in long sequences of alternatives #3783
- otherlibs/systhreads: deadlock in Windows #3910
- tools: update dumpobj to handle new event format #3873
- toplevel: activate warning Y in toplevel #3832

New features:
- otherlibs/labltk: browser uses menu bars instead of menu buttons

Objective Caml 3.09.0 (27 Oct 2006):
------------------------------------

(Changes that can break existing programs are marked with a "*"  )

Language features:
- Introduction of private row types, for abstracting the row in object
  and variant types.

Type checking:
- Polymorphic variants with at most one constructor [< `A of t] are no
  longer systematically promoted to the exact type [`A of t]. This was
  more confusing than useful, and created problems with private row
  types.

Both compilers:
- Added warnings 'Y' and 'Z' for local variables that are bound but
  never used.
- Added warning for some uses non-returning functions (e.g. raise), when they
  are passed extra arguments, or followed by extra statements.
- Pattern matching: more prudent compilation in case of guards; fixed #3780.
- Compilation of classes: reduction in size of generated code.
- Compilation of "module rec" definitions: fixed a bad interaction with
  structure coercion (to a more restrictive signature).

Native-code compiler (ocamlopt):
* Revised implementation of the -pack option (packing of several compilation
  units into one).  The .cmx files that are to be packed with
  "ocamlopt -pack -o P.cmx" must be compiled with "ocamlopt -for-pack P".
  In exchange for this additional constraint, ocamlopt -pack is now
  available on all platforms (no need for binutils).
* Fixed wrong evaluation order for arguments to certain inlined functions.
- Modified code generation for "let rec ... and ..." to reduce compilation
  time (which was quadratic in the number of mutually-recursive functions).
- x86 port: support tail-calls for functions with up to 21 arguments.
- AMD64 port, Linux: recover from system stack overflow.
- Sparc port: more portable handling of out-of-bound conditions
  on systems other than Solaris.

Standard library:
- Pervasives: faster implementation of close_in, close_out.
  set_binary_mode_{out,in} now working correctly under Cygwin.
- Printf: better handling of partial applications of the printf functions.
- Scanf: new function sscanf_format to read a format from a
  string. The type of the resulting format is dynamically checked and
  should be the type of the template format which is the second argument.
- Scanf: no more spurious lookahead attempt when the end of file condition
  is set and a correct token has already been read and could be returned.

Other libraries:
- System threads library: added Thread.sigmask; fixed race condition
  in signal handling.
- Bigarray library: fixed bug in Array3.of_array.
- Unix library: use canonical signal numbers in results of Unix.wait*;
  hardened Unix.establish_server against EINTR errors.

Run-time system:
- Support platforms where sizeof(void *) = 8 and sizeof(long) = 4.
- Improved and cleaned up implementation of signal handling.

Replay debugger:
- Improved handling of locations in source code.

OCamldoc:
- extensible {foo } syntax
- user can give .txt files on the command line, containing ocamldoc formatted
  text, to be able to include bigger texts out of source files
- -o option is now used by the html generator to indicate the prefix
  of generated index files (to avoid conflict when a Index module exists
  on case-insensitive file systems).

Miscellaneous:
- Configuration information is installed in `ocamlc -where`/Makefile.config
  and can be used by client Makefiles or shell scripts.

Objective Caml 3.08.4 (11 Aug 2005):
------------------------------------

New features:
- configure: find X11 config in some 64-bit Linux distribs
- ocamldoc: (**/**) can be canceled with another (**/**) #3665
- graphics: added resize_window
- graphics: check for invalid arguments to drawing primitives #3595
- ocamlbrowser: use windows subsystem on mingw

Bug fixes:
- ocamlopt: code generation problem on AMD64 #3640
- wrong code generated for some classes #3576
- fatal error when compiling some OO code #3745
- problem with comparison on constant constructors #3608
- camlp4: cryptic error message #3592
- camlp4: line numbers in multi-line antiquotations #3549
- camlp4: problem with make depend
- camlp4: parse error with :> #3561
- camlp4: ident conversion problem with val/contents/contents__
- camlp4: several small parsing problems #3688
- ocamldebug: handling of spaces in executable file name #3736
- emacs-mode: problem when caml-types-buffer is deleted by user #3704
- ocamldoc: extra backslash in ocamldoc man page #3687
- ocamldoc: improvements to HTML display #3698
- ocamldoc: escaping of @ in info files
- ocamldoc: escaping of . and \ in man pages #3686
- ocamldoc: better error reporting of misplaced comments
- graphics: fixed .depend file #3558
- graphics: segfault with threads and graphics #3651
- nums: several bugs: #3718, #3719, others
- nums: inline asm problems with gcc 4.0 #3604, #3637
- threads: problem with backtrace
- unix: problem with getaddrinfo #3565
- stdlib: documentation of Int32.rem and Int64.rem #3573
- stdlib: documentation of List.rev_map2 #3685
- stdlib: wrong order in Map.fold #3607
- stdlib: documentation of maximum float array length #3714
- better detection of cycles when using -rectypes
- missing case of module equality #3738
- better error messages for unbound type variables
- stack overflow while printing type error message #3705
- assert failure when typing some classes #3638
- bug in type_approx
- better error messages related to type variance checking
- yacc: avoid name capture for idents of the Parsing module


Objective Caml 3.08.3 (24 Mar 2005):
------------------------------------

New features:
- support for ocamlopt -pack under Mac OS X (#2634, #3320)
- ignore unknown warning options for forward and backward compatibility
- runtime: export caml_compare_unordered (#3479)
- camlp4: install argl.* files (#3439)
- ocamldoc: add -man-section option
- labltk: add the "solid" relief option (#3343)

Bug fixes:
- typing: fix unsoundness in type declaration variance inference.
    Type parameters which are constrained must now have an explicit variant
    annotation, otherwise they are invariant. This is not backward
    compatible, so this might break code which either uses subtyping or
    uses the relaxed value restriction (i.e. was not typable before 3.07)
- typing: erroneous partial match warning for polymorphic variants (#3424)
- runtime: handle the case of an empty command line (#3409, #3444)
- stdlib: make Sys.executable_name an absolute path in native code (#3303)
- runtime: fix memory leak in finalise.c
- runtime: auto-trigger compaction even if gc is called manually (#3392)
- stdlib: fix segfault in Obj.dup on zero-sized values (#3406)
- camlp4: correct parsing of the $ identifier (#3310, #3469)
- windows (MS tools): use link /lib instead of lib (#3333)
- windows (MS tools): change default install destination
- autoconf: better checking of SSE2 instructions (#3329, #3330)
- graphics: make close_graph close the X display as well as the window (#3312)
- num: fix big_int_of_string (empty string) (#3483)
- num: fix big bug on 64-bit architecture (#3299)
- str: better documentation of string_match and string_partial_match (#3395)
- unix: fix file descriptor leak in Unix.accept (#3423)
- unix: miscellaneous clean-ups
- unix: fix documentation of Unix.tm (#3341)
- graphics: fix problem when allocating lots of images under Windows (#3433)
- compiler: fix error message with -pack when .cmi is missing (#3028)
- cygwin: fix problem with compilation of camlheader (#3485)
- stdlib: Filename.basename doesn't return an empty string any more (#3451)
- stdlib: better documentation of Open_excl flag (#3450)
- ocamlcp: accept -thread option (#3511)
- ocamldep: handle spaces in file names (#3370)
- compiler: remove spurious warning in pattern-matching on variants (#3424)
- windows: better handling of InterpreterPath registry entry (#3334, #3432)


Objective Caml 3.08.2 (22 Nov 2004):
------------------------------------

Bug fixes:
- runtime: memory leak when unmarshalling big data structures (#3247)
- camlp4: incorrect line numbers in errors (#3188)
- emacs: xemacs-specific code, wrong call to "sit-for"
- ocamldoc: "Lexing: empty token" (#3173)
- unix: problem with close_process_* (#3191)
- unix: possible coredumps (#3252)
- stdlib: wrong order in Set.fold (#3161)
- ocamlcp: array out of bounds in profiled programs (#3267)
- yacc: problem with polymorphic variant types for grammar entries (#3033)

Misc:
- export <caml/printexc.h> for caml_format_exception (#3080)
- clean up caml_search_exe_in_path (maybe #3079)
- camlp4: new function "make_lexer" for new-style locations
- unix: added missing #includes (#3088)


Objective Caml 3.08.1 (19 Aug 2004):
------------------------------------

Licence:
- The emacs files are now under GPL
- Slightly relaxed some conditions of the QPL

Bug fixes:
- ld.conf now generated at compile-time instead of install-time
- fixed -pack on Windows XP (#2935)
- fixed Obj.tag (#2946)
- added support for multiple dlopen in Darwin
- run ranlib when installing camlp4 libraries (#2944)
- link camlp4opt with -linkall (#2949)
- camlp4 parsing of patterns now conforms to normal parsing (#3015)
- install camlp4 *.cmx files (#2955)
- fixed handling of linefeed in string constants in camlp4 (#3074)
- ocamldoc: fixed display of class parameters in HTML and LaTeX (#2994)
- ocamldoc: fixed display of link to class page in html (#2994)
- Windows toplevel GUI: assorted fixes (including #2932)

Misc:
- added -v option to ocamllex
- ocamldoc: new -intf and -impl options supported (#3036)

Objective Caml 3.08.0 (13 Jul 2004):
------------------------------------

(Changes that can break existing programs are marked with a "*"  )

Language features:
- Support for immediate objects, i.e. objects defined without going
  through a class.  (Syntax is "object <fields and methods> end".)

Type-checking:
- When typing record construction and record patterns, can omit
  the module qualification on all labels except one.  I.e.
  { M.l1 = ...; l2 = ... } is interpreted as { M.l1 = ...; M.l2 = ... }

Both compilers:
- More compact compilation of classes.
- Much more efficient handling of class definitions inside functors
  or local modules.
- Simpler representation for method tables. Objects can now be marshaled
  between identical programs with the flag Marshal.Closures.
- Improved error messages for objects and variants.
- Improved printing of inferred module signatures (toplevel and ocamlc -i).
  Recursion between type, class, class type and module definitions is now
  correctly printed.
- The -pack option now accepts compiled interfaces (.cmi files) in addition
  to compiled implementations (.cmo or .cmx).
* A compile-time error is signaled if an integer literal exceeds the
  range of representable integers.
- Fixed code generation error for "module rec" definitions.
- The combination of options -c -o sets the name of the generated
  .cmi / .cmo / .cmx files.

Bytecode compiler:
- Option -output-obj is now compatible with Dynlink and
  with embedded toplevels.

Native-code compiler:
- Division and modulus by zero correctly raise exception Division_by_zero
  (instead of causing a hardware trap).
- Improved compilation time for the register allocation phase.
- The float constant -0.0 was incorrectly treated as +0.0 on some processors.
- AMD64: fixed bugs in asm glue code for GC invocation and exception raising
  from C.
- IA64: fixed incorrect code generated for "expr mod 1".
- PowerPC: minor performance tweaks for the G4 and G5 processors.

Standard library:
* Revised handling of NaN floats in polymorphic comparisons.
  The polymorphic boolean-valued comparisons (=, <, >, etc) now treat
  NaN as uncomparable, as specified by the IEEE standard.
  The 3-valued comparison (compare) treats NaN as equal to itself
  and smaller than all other floats.  As a consequence, x == y
  no longer implies x = y but still implies compare x y = 0.
* String-to-integer conversions now fail if the result overflows
  the range of integers representable in the result type.
* All array and string access functions now raise
  Invalid_argument("index out of bounds") when a bounds check fails.
  In earlier releases, different exceptions were raised
  in bytecode and native-code.
- Module Buffer: new functions Buffer.sub, Buffer.nth
- Module Int32: new functions Int32.bits_of_float, Int32.float_of_bits.
- Module Map: new functions is_empty, compare, equal.
- Module Set: new function split.
* Module Gc: in-order finalisation, new function finalise_release.

Other libraries:
- The Num library: complete reimplementation of the C/asm lowest
  layer to work around potential licensing problems.
  Improved speed on the PowerPC and AMD64 architectures.
- The Graphics library: improved event handling under MS Windows.
- The Str library: fixed bug in "split" functions with nullable regexps.
- The Unix library:
   . Added Unix.single_write.
   . Added support for IPv6.
   . Bug fixes in Unix.closedir.
   . Allow thread switching on Unix.lockf.

Runtime System:
* Name space depollution: all global C identifiers are now prefixed
  with "caml" to avoid name clashes with other libraries.  This
  includes the "external" primitives of the standard runtime.

Ports:
- Windows ports: many improvements in the OCamlWin toplevel application
  (history, save inputs to file, etc).  Contributed by Christopher A. Watford.
- Native-code compilation supported for HPPA/Linux. Contributed by Guy Martin.
- Removed support for MacOS9.  Mac OS 9 is obsolete and the port was not
  updated since 3.05.
- Removed ocamlopt support for HPPA/Nextstep and Power/AIX.

Ocamllex:
- #line directives in the input file are now accepted.
- Added character set concatenation operator "cset1 # cset2".

Ocamlyacc:
- #line directives in the input file are now accepted.

Camlp4:
* Support for new-style locations (line numbers, not just character numbers).
- See camlp4/CHANGES and camlp4/ICHANGES for more info.


Objective Caml 3.07 (29 Sep 2003):
----------------------------------

Language features:
- Experimental support for recursive module definitions
      module rec A : SIGA = StructA and B : SIGB = StructB and ...
- Support for "private types", or more exactly concrete data types
  with private constructors or labels.  These data types can be
  de-structured normally in pattern matchings, but values of these
  types cannot be constructed directly outside of their defining module.
- Added integer literals of types int32, nativeint, int64
  (written with an 'l', 'n' or 'L' suffix respectively).

Type-checking:
- Allow polymorphic generalization of covariant parts of expansive
  expressions.  For instance, if f: unit -> 'a list, "let x = f ()"
  gives "x" the generalized type forall 'a. 'a list, instead of '_a list
  as before.
- The typing of polymorphic variants in pattern matching has changed.
  It is intended to be more regular, sticking to the principle of "closing
  only the variants which would be otherwise incomplete". Two potential
  consequences: (1) some types may be left open which were closed before,
  and the resulting type might not match the interface anymore (expected to
  be rare); (2) in some cases an incomplete match may be generated.
- Lots of bug fixes in the handling of polymorphism and recursion inside
  types.
- Added a new "-dtypes" option to ocamlc/ocamlopt, and an emacs extension
  "emacs/caml-types.el".  The compiler option saves inferred type information
  to file *.annot, and the emacs extension allows the user to look at the
  type of any subexpression in the source file.  Works even in the case
  of a type error (all the types computed up to the error are available).
  This new feature is also supported by ocamlbrowser.
- Disable "method is overridden" warning when the method was explicitly
  redefined as virtual beforehand (i.e. not through inheritance). Typing
  and semantics are unchanged.

Both compilers:
- Added option "-dtypes" to dump detailed type information to a file.
- The "-i" option no longer generates compiled files, it only prints
  the inferred types.
- The sources for the module named "Mod" can be placed either in Mod.ml or
  in mod.ml.
- Compilation of "let rec" on non-functional values: tightened some checks,
  relaxed some other checks.
- Fixed wrong code that was generated for "for i = a to max_int"
  or "for i = a downto min_int".
- An explicit interface Mod.mli can now be provided for the module obtained
  by ocamlc -pack -o Mod.cmo ... or ocamlopt -pack -o Mod.cmx ...
- Revised internal handling of source code locations, now handles
  preprocessed code better.
- Pattern-matching bug on float literals fixed.
- Minor improvements on pattern-matching over variants.
- More efficient compilation of string comparisons and the "compare" function.
- More compact code generated for arrays of constants.
- Fixed GC bug with mutable record fields of type "exn".
- Added warning "E" for "fragile patterns": pattern matchings that would
  not be flagged as partial if new constructors were added to the data type.

Bytecode compiler:
- Added option -vmthread to select the threads library with VM-level
  scheduling.  The -thread option now selects the system threads library.

Native-code compiler:
- New port: AMD64 (Opteron).
- Fixed instruction selection bug on expressions of the kind (raise Exn)(arg).
- Several bug fixes in ocamlopt -pack (tracking of imported modules,
  command line too long).
- Signal handling bug fixed.
- x86 port:
    Added -ffast-math option to use inline trigo and log functions.
    Small performance tweaks for the Pentium 4.
    Fixed illegal "imul" instruction generated by reloading phase.
- Sparc port:
    Enhanced code generation for Sparc V8 (option -march=v8) and
    Sparc V9 (option -march=v9).
    Profiling support added for Solaris.
- PowerPC port:
    Keep stack 16-aligned for compatibility with C calling conventions.

Toplevel interactive system:
- Tightened interface consistency checks between .cmi files, .cm[oa] files
  loaded by #load, and the running toplevel.
- #trace on mutually-recursive functions was broken, works again.
- Look for .ocamlinit file in home directory in addition to the current dir.

Standard library:
- Match_failure and Assert_failure exceptions now report
  (file, line, column), instead of (file, starting char, ending char).
- float_of_string, int_of_string: some ill-formed input strings were not
    rejected.
- Added format concatenation, string_of_format, format_of_string.
- Module Arg: added new option handlers Set_string, Set_int, Set_float,
    Symbol, Tuple.
- Module Format: tag handling is now turned off by default,
    use [Format.set_tags true] to activate.
- Modules Lexing and Parsing: added better handling of positions
    in source file.  Added function Lexing.flush_input.
- Module Scanf: %n and %N formats to count characters / items read so far;
    assorted bug fixes, %! to match end of input. New ``_'' special
    flag to skip reresulting value.
- Module Format: tags are not activated by default.
- Modules Set and Map: fixed bugs causing trees to become unbalanced.
- Module Printf: less restrictive typing of kprintf.
- Module Random: better seeding; functions to generate random int32, int64,
    nativeint; added support for explicit state management.
- Module Sys: added Sys.readdir for reading the contents of a directory.

Runtime system:
- output_value/input_value: fixed bug with large blocks (>= 4 Mwords)
  produced on a 64-bit platform and incorrectly read back on a 32-bit
  platform.
- Fixed memory compaction bug involving input_value.
- Added MacOS X support for dynamic linking of C libraries.
- Improved stack backtraces on uncaught exceptions.
- Fixed float alignment problem on Sparc V9 with gcc 3.2.

Other libraries:
- Dynlink:
    By default, dynamically-loaded code now has access to all
      modules defined by the program; new functions Dynlink.allow_only
      and Dynlink.prohibit implement access control.
    Fixed Dynlink problem with files generated with ocamlc -pack.
    Protect against references to modules not yet fully initialized.
- LablTK/CamlTK: added support for TCL/TK 8.4.
- Str: reimplemented regexp matching engine, now less buggy, faster,
    and LGPL instead of GPL.
- Graphics: fixed draw_rect and fill_rect bug under X11.
- System threads and bytecode threads libraries can be both installed.
- System threads: better implementation of Thread.exit.
- Bytecode threads: fixed two library initialization bugs.
- Unix: make Unix.openfile blocking to account for named pipes;
  GC bug in Unix.*stat fixed; fixed problem with Unix.dup2 on Windows.

Ocamllex:
- Can name parts of the matched input text, e.g.
    "0" (['0'-'7']+ as s) { ... s ... }

Ocamldebug:
- Handle programs that run for more than 2^30 steps.

Emacs mode:
- Added file caml-types.el to interactively display the type information
  saved by option -dtypes.

Win32 ports:
- Cygwin port: recognize \ as directory separator in addition to /
- MSVC port: ocamlopt -pack works provided GNU binutils are installed.
- Graphics library: fixed bug in Graphics.blit_image; improved event handling.

OCamldoc:
- new ty_code field for types, to keep code of a type (with option -keep-code)
- new ex_code field for types, to keep code of an exception
    (with option -keep-code)
- some fixes in html generation
- don't overwrite existing style.css file when generating HTML
- create the ocamldoc.sty file when generating LaTeX (if nonexistent)
- man pages are now installed in man/man3 rather than man/mano
- fix: empty [] in generated HTML indexes


Objective Caml 3.06 (20 Aug 2002):
----------------------------------

Type-checking:
- Apply value restriction to polymorphic record fields.

Run-time system:
- Fixed GC bug affecting lazy values.

Both compilers:
- Added option "-version" to print just the version number.
- Fixed wrong dependencies in .cmi generated with the -pack option.

Native-code compiler:
- Fixed wrong return value for inline bigarray assignments.

Libraries:
- Unix.getsockopt: make sure result is a valid boolean.

Tools:
- ocamlbrowser: improved error reporting; small Win32 fixes.

Windows ports:
- Fixed two problems with the Mingw port under Cygwin 1.3.


Objective Caml 3.05 (29 Jul 2002):
----------------------------------

Language features:
- Support for polymorphic methods and record fields.
- Allows _ separators in integer and float literals, e.g. 1_000_000.

Type-checker:
- New flag -principal to enforce principality of type inference.
- Fixed subtle typing bug with higher-order functors.
- Fixed several complexity problems; changed (again) the  behaviour of
  simple coercions.
- Fixed various bugs with objects and polymorphic variants.
- Improved some error messages.

Both compilers:
- Added option "-pack" to assemble several compilation units as one unit
  having the given units as sub-modules.
- More precise detection of unused sub-patterns in "or" patterns.
- Warnings for ill-formed \ escapes in string and character literals.
- Protect against spaces and other special characters in directory names.
- Added interface consistency check when building a .cma or .cmxa library.
- Minor reduction in code size for class initialization code.
- Added option "-nostdlib" to ignore standard library entirely.

Bytecode compiler:
- Fixed issue with ocamlc.opt and dynamic linking.

Native-code compiler:
- Added link-time check for multiply-defined module names.
- Fixed GC bug related to constant constructors of polymorphic variant types.
- Fixed compilation bug for top-level "include" statements.
- PowerPC port: work around limited range for relative branches,
  thus removing assembler failures on large functions.
- IA64 port: fixed code generation bug for 3-way constructor matching.

Toplevel interactive system:
- Can load object files given on command line before starting up.
- ocamlmktop: minimized possibility of name clashes with user-provided modules.

Run-time system:
- Minor garbage collector no longer recursive.
- Better support for lazy data in the garbage collector.
- Fixed issues with the heap compactor.
- Fixed issues with finalized Caml values.
- The type "int64" is now supported on all platforms: we use software
  emulation if the C compiler doesn't support 64-bit integers.
- Support for float formats that are neither big-endian nor little-endian
  (one known example: the ARM).
- Fixed bug in callback*_exn functions in the exception-catching case.
- Work around gcc 2.96 bug on RedHat 7.2 and Mandrake 8.0, 8.1 among others.
- Stub DLLs now installed in subdir stublibs/ of standard library dir.

Standard library:
- Protect against integer overflow in sub-string and sub-array bound checks.
- New module Complex implementing arithmetic over complex numbers.
- New module Scanf implementing format-based scanning a la scanf() in C.
- Module Arg: added alternate entry point Arg.parse_argv.
- Modules Char, Int32, Int64, Nativeint, String: added type "t" and function
  "compare" so that these modules can be used directly with e.g. Set.Make.
- Module Digest: fixed issue with Digest.file on large files (>= 1Gb);
    added Digest.to_hex.
- Module Filename: added Filename.open_temp_file to atomically create and
    open the temp file; improved security of Filename.temp_file.
- Module Genlex: allow _ as first character of an identifier.
- Module Lazy: more efficient implementation.
- Module Lexing: improved performances for very large tokens.
- Module List: faster implementation of sorting functions.
- Module Printf:
    added %S and %C formats (quoted, escaped strings and characters);
    added kprintf (calls user-specified continuation on formatted string).
- Module Queue: faster implementation (courtesy of François Pottier).
- Module Random: added Random.bool.
- Module Stack: added Stack.is_empty.
- Module Pervasives:
    added sub-module LargeFile to support files larger than 1Gb
      (file offsets are int64 rather than int);
    opening in "append" mode automatically sets "write" mode;
    files are now opened in close-on-exec mode;
    string_of_float distinguishes its output from a plain integer;
    faster implementation of input_line for long lines.
- Module Sys:
     added Sys.ocaml_version containing the OCaml version number;
     added Sys.executable_name containing the (exact) path of the
       file being executable;
     Sys.argv.(0) is now unchanged w.r.t. what was provided as 0-th argument
       by the shell.
- Module Weak: added weak hash tables.

Other libraries:
- Bigarray:
    support for bigarrays of complex numbers;
    added functions Genarray.dims,
      {Genarray,Array1,Array2,Array3}.{kind,layout}.
- Dynlink: fixed bug with loading of mixed-mode Caml/C libraries.
- LablTK:
    now supports also the CamlTK API (no labels);
    support for Activate and Deactivate events;
    support for virtual events;
    added UTF conversion;
    export the tcl interpreter as caml value, to avoid DLL dependencies.
- Unix:
    added sub-module LargeFile to support files larger than 1Gb
      (file offsets are int64 rather than int);
    added POSIX opening flags (O_NOCTTY, O_*SYNC);
    use reentrant functions for gethostbyname and gethostbyaddr when available;
    fixed bug in Unix.close_process and Unix.close_process_full;
    removed some overhead in Unix.select.

Tools:
- ocamldoc (the documentation generator) is now part of the distribution.
- Debugger: now supports the option -I +dir.
- ocamllex: supports the same identifiers as ocamlc; warns for
  bad \ escapes in strings and characters.
- ocamlbrowser:
    recenter the module boxes when showing a cross-reference;
    include the current directory in the ocaml path.

Windows port:
- Can now compile with Mingw (the GNU compilers without the Cygwin
  runtime library) in addition to MSVC.
- Toplevel GUI: wrong filenames were given to #use and #load commands;
  read_line() was buggy for short lines (2 characters or less).
- OCamlBrowser: now fully functional.
- Graphics library: fixed several bugs in event handling.
- Threads library: fixed preemption bug.
- Unix library: better handling of the underlying differences between
  sockets and regular file descriptors;
  added Unix.lockf and a better Unix.rename (thanks to Tracy Camp).
- LablTk library: fixed a bug in Fileinput


Objective Caml 3.04 (13 Dec 2001):
----------------------------------

Type-checker:
- Allowed coercing self to the type of the current class, avoiding
  an obscure error message about "Self type cannot be unified..."

Both compilers:
- Use OCAMLLIB environment variable to find standard library, falls
  back on CAMLLIB if not defined.
- Report out-of-range ASCII escapes in character or string literals
  such as "\256".

Byte-code compiler:
- The -use-runtime and -make-runtime flags are back by popular demand
  (same behavior as in 3.02).
- Dynamic loading (of the C part of mixed Caml/C libraries): arrange that
  linking in -custom mode uses the static libraries for the C parts,
  not the shared libraries, for maximal robustness and compatibility with
  3.02.

Native-code compiler:
- Fixed bug in link-time consistency checking.

Tools:
- ocamlyacc: added parser debugging support (set OCAMLRUNPARAM=p to get
  a trace of the pushdown automaton actions).
- ocamlcp: was broken in 3.03 (Sys_error), fixed.

Run-time system:
- More work on dynamic loading of the C part of mixed Caml/C libraries.
- On uncaught exception, flush output channels before printing exception
  message and backtrace.
- Corrected several errors in exception backtraces.

Standard library:
- Pervasives: integer division and modulus are now fully specified
  on negative arguments (with round-towards-zero semantics).
- Pervasives.float_of_string: now raises Failure on ill-formed input.
- Pervasives: added useful float constants max_float, min_float, epsilon_float.
- printf functions in Printf and Format: added % formats for int32, nativeint,
  int64; "*" in width and precision specifications now supported
  (contributed by Thorsten Ohl).
- Added Hashtbl.copy, Stack.copy.
- Hashtbl: revised resizing strategy to avoid quadratic behavior
  on Hashtbl.add.
- New module MoreLabels providing labelized versions of modules
  Hashtbl, Map and Set.
- Pervasives.output_value and Marshal.to_* : improved hashing strategy
  for internal data structures, avoid excessive slowness on
  quasi-linearly-allocated inputs.

Other libraries:
- Num: fixed bug in big integer exponentiation (Big_int.power_*).

Windows port:
- New GUI for interactive toplevel (Jacob Navia).
- The Graphics library is now available for stand-alone executables
  (Jacob Navia).
- Unix library: improved reporting of system error codes.
- Fixed error in "globbing" of * and ? patterns on command line.

Emacs mode: small fixes; special color highlighting for ocamldoc comments.

License: added special exception to the LGPL'ed code (libraries and
  runtime system) allowing unrestricted linking, whether static or dynamic.


Objective Caml 3.03 ALPHA (12 Oct 2001):
----------------------------------------

Language:
- Removed built-in syntactic sugar for streams and stream patterns
  [< ... >], now supported via CamlP4, which is now included in the
  distribution.
- Switched the default behaviour to labels mode (labels are compulsory),
  but allows omitting labels when a function application is complete.
  -nolabels mode is available but deprecated for programming.
  (See also scrapelabels and addlabels tools below.)
- Removed all labels in the standard libraries, except labltk.
  Labelized versions are kept for ArrayLabels, ListLabels, StringLabels
  and UnixLabels. "open StdLabels" gives access to the first three.
- Extended polymorphic variant type syntax, allowing union types and
  row abbreviations for both sub- and super-types. #t deprecated in types.
- See the Upgrading file for how to adapt to all the changes above.

Type-checker:
- Fixed obscure bug in module typing causing the type-checker to loop
  on signatures of the form
        module type M
        module A: sig module type T = sig module T: M end end
        module B: A.T
- Improved efficiency of module type-checking via lazy computation of
  certain signature summary information.
- An empty polymorphic variant type is now an error.

Both compilers:
- Fixed wrong code generated for "struct include M ... end" when M
  contains one or several "external" declarations.

Byte-code compiler:
- Protect against VM stack overflow caused by module initialization code
  with many local variables.
- Support for dynamic loading of the C part of mixed Caml/C libraries.
- Removed the -use-runtime and -make-runtime flags, obsoleted by dynamic
  loading of C libraries.

Native-code compiler:
- Attempt to recover gracefully from system stack overflow.  Currently
  works on x86 under Linux and BSD.
- Alpha: work around "as" bug in Tru64 5.1.

Toplevel environment:
- Revised printing of inferred types and evaluation results
  so that an external printer (e.g. Camlp4's) can be hooked in.

Tools:
- The CamlP4 pre-processor-pretty-printer is now included in the standard
  distribution.
- New tool ocamlmklib to help build mixed Caml/C libraries.
- New tool scrapelabels and addlabels, to either remove (non-optional)
  labels in interfaces, or automatically add them in the definitions.
  They provide easy transition from classic mode ocaml 3.02 sources,
  depending on whether you want to keep labels or not.
- ocamldep: added -pp option to handle preprocessed source files.

Run-time system:
- Support for dynamic loading of the C part of mixed Caml/C libraries.
  Currently works under Linux, FreeBSD, Windows, Tru64, Solaris and Irix.
- Implemented registration of global C roots with a skip list,
  runs much faster when there are many global C roots.
- Autoconfiguration script: fixed wrong detection of Mac OS X; problem
  with the Sparc, gcc 3.0, and float alignment fixed.

Standard library:
- Added Pervasives.flush_all to flush all opened output channels.

Other libraries:
- All libraries revised to allow dynamic loading of the C part.
- Graphics under X Windows: revised event handling, should no longer lose
    mouse events between two calls to wait_next_event(); wait_next_event()
    now interruptible by signals.
- Bigarrays: fixed bug in marshaling of big arrays.

Windows port:
- Fixed broken Unix.{get,set}sockopt*



Objective Caml 3.02 (30 Jul 2001):
----------------------------------

Both compilers:
- Fixed embarrassing bug in pattern-matching compilation
  (affected or-patterns containing variable bindings).
- More optimizations in pattern-matching compilation.

Byte-code compiler:
- Protect against VM stack overflow caused by functions with many local
  variables.

Native-code compiler:
- Removed re-sharing of string literals, causes too many surprises with
  in-place string modifications.
- Corrected wrong compilation of toplevel "include" statements.
- Fixed bug in runtime function "callbackN_exn".
- Signal handlers receive the conventional signal number as argument
  instead of the system signal number (same behavior as with the
  bytecode compiler).
- ARM port: fixed issue with immediate operand overflow in large functions.

Toplevel environment:
- User-definer printers (for #install_printer) now receive as first argument
  the pretty-printer formatter where to print their second argument.
  Old printers (with only one argument) still supported for backward
  compatibility.

Standard library:
- Module Hashtbl: added Hashtbl.fold.

Other libraries:
- Dynlink: better error reporting in add_interfaces for missing .cmi files.
- Graphics: added more drawing functions (multiple points, polygons,
    multiple lines, splines).
- Bytecode threads: the module Unix is now thread-safe, ThreadUnix is
    deprecated.  Unix.exec* now resets standard descriptors to blocking mode.
- Native threads: fixed a context-switch-during-GC problem causing
    certain C runtime functions to fail, most notably input_value.
- Unix.inet_addr_of_string: call inet_aton() when available so as to
    handle correctly the address 255.255.255.255.
- Unix: added more getsockopt and setsockopt functions to get/set
    options that have values other than booleans.
- Num: added documentation for the Big_int module.

Tools:
- ocamldep: fixed wrong dependency issue with nested modules.

Run-time system:
- Removed floating-point error at start-up on some non-IEEE platforms
  (e.g. FreeBSD prior to 4.0R).
- Stack backtrace mechanism now works for threads that terminate on
  an uncaught exception.

Auto-configuration:
- Updated config.guess and config.sub scripts, should recognize a greater
  number of recent platform.

Windows port:
- Fixed broken Unix.waitpid.  Unix.file_descr can now be compared or hashed.
- Toplevel application: issue with spaces in name of stdlib directory fixed.

MacOS 9 port:
- Removed the last traces of support for 68k


Objective Caml 3.01 (09 Mar 2001):
----------------------------------

New language features:
- Variables are allowed in "or" patterns, e.g.
     match l with [t] | [_;t] -> ... t ...
- "include <structure expression>" to re-export all components of a
  structure inside another structure.
- Variance annotation on parameters of type declarations, e.g.
    type (+'a,-'b,'c) t (covariant in 'a, contravariant in 'b, invariant in 'c)

New ports:
- Intel IA64/Itanium under Linux (including the native-code compiler).
- Cygwin under MS Windows.  This port is an alternative to the earlier
  Windows port of OCaml, which relied on MS compilers; the Cygwin
  Windows port does not need MS Visual C++ nor MASM, runs faster
  in bytecode, and has a better implementation of the Unix library,
  but currently lacks threads and COM component support.

Type-checking:
- Relaxed "monomorphic restriction" on type constructors in a
  mutually-recursive type definition, e.g. the following is again allowed
    type u = C of int t | D of string t and 'a t = ...
- Fixed name-capture bug in "include SIG" and "SIG with ..." constructs.
- Improved implicit subtypes built by (... :> ty), closer to intuition.
- Several bug fixes in type-checking of variants.
- Typing of polymorphic variants is more restrictive:
   do not allow conjunctive types inside the same pattern matching.
   a type has either an upper bound, or all its tags are in the lower bound.
  This may break some programs (this breaks lablgl-0.94).

Both compilers:
- Revised compilation of pattern matching.
- Option -I +<subdir> to search a subdirectory <subdir> of the standard
  library directory (i.e. write "ocamlc -I +labltk" instead of
  "ocamlc -I /usr/local/lib/ocaml/labltk").
- Option -warn-error to turn warnings into errors.
- Option -where to print the location of the standard library directory.
- Assertions are now type-checked even if the -noassert option is given,
  thus -noassert can no longer change the types of modules.

Bytecode compiler and bytecode interpreter:
- Print stack backtrace when a program aborts due to an uncaught exception
  (requires compilation with -g and running with ocamlrun -b or
   OCAMLRUNPARAM="b=1").

Native-code compiler:
- Better unboxing optimizations on the int32, int64, and nativeint types.
- Tail recursion preserved for functions having more parameters than
  available registers (but tail calls to other functions are still
  turned off if parameters do not fit entirely in registers).
- Fixed name-capture bug in function inlining.
- Improved spilling/reloading strategy for conditionals.
- IA32, Alpha: better alignment of branch targets.
- Removed spurious dependency on the -lcurses library.

Toplevel environment:
- Revised handling of top-level value definitions, allows reclamation
  of definitions that are shadowed by later definitions with the same names.
  (E.g. "let x = <big list>;; let x = 1;;" allows <big list> to be reclaimed.)
- Revised the tracing facility so that for standard library functions,
  only calls from user code are traced, not calls from the system.
- Added a "*" prompt when within a comment.

Runtime system:
- Fixed portability issue on bcopy() vs memmove(), affecting Linux RedHat 7.0
  in particular.
- Structural comparisons (=, <>, <, <=, >, >=, compare) reimplemented
  so as to avoid overflowing the C stack.
- Input/output functions: arrange so that reads and writes on closed
  in_channel or out_channel raise Sys_error immediately.

Standard library:
- Module Gc: changed some counters to float in order to avoid overflow;
    added alarms
- Module Hashtbl: added Hashtbl.replace.
- Module Int64: added bits_of_float, float_of_bits (access to IEEE 754
    representation of floats).
- Module List:  List.partition now tail-rec;
    improved memory behavior of List.stable_sort.
- Module Nativeint: added Nativeint.size (number of bits in a nativeint).
- Module Obj: fixed incorrect resizing of float arrays in Obj.resize.
- Module Pervasives: added float constants "infinity", "neg_infinity", "nan";
    added a "classify_float" function to test a float for NaN, infinity, etc.
- Pervasives.input_value: fixed bug affecting shared custom objects.
- Pervasives.output_value: fixed size bug affecting "int64" values.
- Pervasives.int_of_string, {Int32,Int64,Nativeint}.of_string:
  fixed bug causing bad digits to be accepted without error.
- Module Random: added get_state and set_state to checkpoint the generator.
- Module Sys: signal handling functions are passed the system-independent
  signal number rather than the raw system signal number whenever possible.
- Module Weak: added Weak.get_copy.

Other libraries:
- Bigarray: added Bigarray.reshape to take a view of the elements of a
  bigarray with different dimensions or number of dimensions;
  fixed bug causing "get" operations to be unavailable in custom
  toplevels including Bigarray.
- Dynlink: raise an error instead of crashing when the loaded module
  refers to the not-yet-initialized module performing a dynlink operation.
- Bytecode threads: added a thread-safe version of the Marshal module;
    fixed a rare GC bug in the thread scheduler.
- POSIX threads: fixed compilation problem with threads.cmxa.
- Both thread libraries: better tail-recursion in Event.sync.
- Num library: fixed bug in square roots (Nat.sqrt_nat, Big_int.sqrt_big_int).

Tools:
- ocamldep: fixed missing dependencies on labels of record patterns and
    record construction operations

Win32 port:
- Unix.waitpid now implements the WNOHANG option.

Mac OS ports:
- Mac OS X public beta is supported.
- Int64.format works on Mac OS 8/9.


Objective Caml 3.00 (25 Apr 2000):
----------------------------------

Language:
- OCaml/OLabl merger:
  * Support for labeled and optional arguments for functions and classes.
  * Support for variant types (sum types compared by structure).
  See tutorial (chapter 2 of the OCaml manual) for more information.
- Syntactic change: "?" in stream error handlers changed to "??".
- Added exception renaming in structures (exception E = F).
- (OCaml 2.99/OLabl users only) Label syntax changed to preserve
  backward compatibility with 2.0x (labeled function application
  is f ~lbl:arg instead of f lbl:arg).  A tool is provided to help
  convert labelized programs to OCaml 3.00.

Both compilers:
- Option -labels to select commuting label mode (labels are mandatory,
  but labeled arguments can be passed in a different order than in
  the definition of the function; in default mode, labels may be omitted,
  but argument reordering is only allowed for optional arguments).
- Libraries (.cma and .cmxa files) now "remember" C libraries given
  at library construction time, and add them back at link time.
  Allows linking with e.g. just unix.cma instead of
  unix.cma -custom -cclib -lunix
- Revised printing of error messages, now use Format.fprintf; no visible
  difference for users, but could facilitate internationalization later.
- Fixed bug in unboxing of records containing only floats.
- Fixed typing bug involving applicative functors as components of modules.
- Better error message for inconsistencies between compiled interfaces.

Bytecode compiler:
- New "modular" format for bytecode executables; no visible differences
  for users, but will facilitate further extensions later.
- Fixed problems in signal handling.

Native-code compiler:
- Profiling support on x86 under FreeBSD
- Open-coding and unboxing optimizations for the new integer types
  int32, int64, nativeint, and for bigarrays.
- Fixed instruction selection bug with "raise" appearing in arguments
  of strict operators, e.g. "1 + raise E".
- Better error message when linking incomplete/incorrectly ordered set
  of .cmx files.
- Optimized scanning of global roots during GC, can reduce total running
  time by up to 8% on GC-intensive programs.

Interactive toplevel:
- Better printing of exceptions, including arguments, when possible.
- Fixed rare GC bug occurring during interpretation of scripts.
- Added consistency checks between interfaces and implementations
  during #load.

Run-time system:
- Added support for "custom" heap blocks (heap blocks carrying
  C functions for finalization, comparison, hashing, serialization
  and deserialization).
- Support for finalisation functions written in Caml.

Standard library:
- New modules Int32, Int64, Nativeint for 32-bit, 64-bit and
  platform-native integers
- Module Array: added Array.sort, Array.stable_sort.
- Module Gc: added Gc.finalise to attach Caml finalisation functions to
  arbitrary heap-allocated data.
- Module Hashtbl: do not bomb when resizing very large table.
- Module Lazy: raise Lazy.Undefined when a lazy evaluation needs itself.
- Module List: added List.sort, List.stable_sort; fixed bug in List.rev_map2.
- Module Map: added mapi (iteration with key and data).
- Module Set: added iterators for_all, exists, filter, partition.
- Module Sort: still here but deprecated in favor of new sorting functions
  in Array and List.
- Module Stack: added Stack.top
- Module String: fixed boundary condition on String.rindex_from
- Added labels on function arguments where appropriate.

New libraries and tools:
- ocamlbrowser: graphical browser for OCaml sources and compiled interfaces,
  supports cross-referencing, editing, running the toplevel.
- LablTK: GUI toolkit based on TK, using labeled and optional arguments,
  easier to use than CamlTK.
- Bigarray: large, multi-dimensional numerical arrays, facilitate
  interfacing with C/Fortran numerical code, efficient support for
  advanced array operations such as slicing and memory-mapping of files.

Other libraries:
- Bytecode threads: timer-based preemption was broken, works back again;
  fixed bug in Pervasives.input_line; exported Thread.yield.
- System threads: several GC / reentrancy bugs fixed in buffered I/O
  and Unix I/O; revised Thread.join implementation for strict POSIX
  conformance; exported Thread.yield.
- Graphics: added support for double buffering; added, current_x, current_y,
  rmoveto, rlineto, and draw_rect.
- Num: fixed bug in Num.float_of_num.
- Str: worked around potential symbol conflicts with C standard library.
- Dbm: fixed bug with Dbm.iter on empty database.

New or updated ports:
- Alpha/Digital Unix: lifted 256M limitation on total memory space
  induced by -taso
- Port to AIX 4.3 on PowerPC
- Port to HPUX 10 on HPPA
- Deprecated 680x0 / SunOS port

Macintosh port:
- Implemented the Unix and Thread libraries.
- The toplevel application does not work on 68k Macintoshes; maybe
  later if there's a demand.
- Added a new tool, ocamlmkappli, to build an application from a
  program written in O'Caml.


Objective Caml 2.04 (26 Nov 1999):
----------------------------------

- C interface: corrected inconsistent change in the CAMLparam* macros.
- Fixed internal error in ocamlc -g.
- Fixed type-checking of "S with ...", where S is a module type name
  abbreviating another module type name.
- ocamldep: fixed stdout/stderr mismatch after failing on one file.
- Random.self_init more random.
- Windows port:
  - Toplevel application: fixed spurious crash on exit.
  - Native-code compiler: fixed bug in assembling certain
    floating-point constants (masm doesn't grok 2e5, wants 2.0e5).

Objective Caml 2.03 (19 Nov 1999):
----------------------------------

New ports:
- Ported to BeOS / Intel x86 (bytecode and native-code).
- BSD / Intel x86 port now supports both a.out and ELF binary formats.
- Added support for {Net,Open}BSD / Alpha.
- Revamped Rhapsody port, now works on MacOS X server.

Syntax:
- Warning for "(*)" and "*)" outside comment.
- Removed "#line LINENO", too ambiguous with a method invocation;
  the equivalent "# LINENO" is still supported.

Typing:
- When an incomplete pattern-matching is detected, report also a
  value or value template that is not covered by the cases of
  the pattern-matching.
- Several bugs in class type matching and in type error reporting fixed.
- Added an option -rectypes to support general recursive types,
  not just those involving object types.

Bytecode compiler:
- Minor cleanups in the bytecode emitter.
- Do not remove "let x = y" bindings in -g mode; makes it easier to
  debug the code.

Native-code compiler:
- Fixed bug in grouping of allocations performed in the same basic block.
- Fixed bug in constant propagation involving expressions containing
  side-effects.
- Fixed incorrect code generation for "for" loops whose upper bound is
  a reference assigned inside the loop.
- MIPS code generator: work around a bug in the IRIX 6 assembler.

Toplevel:
- Fixed incorrect redirection of standard formatter to stderr
  while executing toplevel scripts.

Standard library:
- Added List.rev_map, List.rev_map2.
- Documentation of List functions now says which functions are
  tail-rec, and how much stack space is needed for non-tailrec functions.
- Wrong type for Printf.bprintf fixed.
- Fixed weird behavior of Printf.sprintf and Printf.bprintf in case of
  partial applications.
- Added Random.self_init, which initializes the PRNG from the system date.
- Sort.array: serious bugs fixed.
- Stream.count: fixed incorrect behavior with ocamlopt.

Run-time system and external interface:
- Fixed weird behavior of signal handlers w.r.t. signal masks and exceptions
  raised from the signal handler.
- Fixed bug in the callback*_exn() functions.

Debugger:
- Fixed wrong printing of float record fields and elements of float arrays.
- Supports identifiers starting with '_'.

Profiler:
- Handles .mli files, so ocamlcp can be used to replace ocamlc (e.g. in a
  makefile).
- Now works on programs that use stream expressions and stream parsers.

Other libraries:
- Graphics: under X11, treat all mouse buttons equally; fixed problem
  with current font reverting to the default font when the graphics
  window is resized.
- Str: fixed reentrancy bugs in Str.replace and Str.full_split.
- Bytecode threads: set standard I/O descriptors to non-blocking mode.
- OS threads: revised implementation of Thread.wait_signal.
- All threads: added Event.wrap_abort, Event.choose [].
- Unix.localtime, Unix.gmtime: check for errors.
- Unix.create_process: now supports arbitrary redirections of std descriptors.
- Added Unix.open_process_full.
- Implemented Unix.chmod under Windows.
- Big_int.square_big_int now gives the proper sign to its result.

Others:
- ocamldep: don't stop at first error, skip to next file.
- Emacs mode: updated with Garrigue and Zimmerman's snapshot of 1999/10/18.
- configure script: added -prefix option.
- Windows toplevel application: fixed problem with graphics library
  not loading properly.


Objective Caml 2.02 (04 Mar 1999):
----------------------------------

* Type system:
  - Check that all components of a signature have unique names.
  - Fixed bug in signature matching involving a type component and
    a module component, both sharing an abstract type.
  - Bug involving recursive classes constrained by a class type fixed.
  - Fixed bugs in printing class types and in printing unification errors.

* Compilation:
  - Changed compilation scheme for "{r with lbl = e}" when r has many fields
    so as to avoid code size explosion.

* Native-code compiler:
  - Better constant propagation in boolean expressions and in conditionals.
  - Removal of unused arguments during function inlining.
  - Eliminated redundant tagging/untagging in bit shifts.
  - Static allocation of closures for functions without free variables,
    reduces the size of initialization code.
  - Revised compilation scheme for definitions at top level of compilation
    units, so that top level functions have no free variables.
  - Coalesced multiple allocations of heap blocks inside one expression
    (e.g. x :: y :: z allocates the two conses in one step).
  - Ix86: better handling of large integer constants in instruction selection.
  - MIPS: fixed wrong asm generated for String.length "literal".

* Standard library:
  - Added the "ignore" primitive function, which just throws away its
    argument and returns "()".  It allows to write
    "ignore(f x); y" if "f x" doesn't have type unit and you don't
    want the warning caused by "f x; y".
  - Added the "Buffer" module (extensible string buffers).
  - Module Format: added formatting to buffers and to strings.
  - Added "mem" functions (membership test) to Hashtbl and Map.
  - Module List: added find, filter, partition.
    Renamed remove and removeq to remove_assoc and remove_assq.
  - Module Marshal: fixed bug in marshaling functions when passed functional
    values defined by mutual recursion with other functions.
  - Module Printf: added Printf.bprintf (print to extensible buffer);
    added %i format as synonymous for %d (as per the docs).
  - Module Sort: added Sort.array (Quicksort).

* Runtime system:
  - New callback functions for callbacks with arbitrary many arguments
    and for catching Caml exceptions escaping from a callback.

* The ocamldep dependency generator: now performs full parsing of the
    sources, taking into account the scope of module bindings.

* The ocamlyacc parser generator: fixed sentinel error causing wrong
    tables to be generated in some cases.

* The str library:
  - Added split_delim, full_split as variants of split that control
    more precisely what happens to delimiters.
  - Added replace_matched for separate matching and replacement operations.

* The graphics library:
  - Bypass color lookup for 16 bpp and 32 bpp direct-color displays.
  - Larger color cache.

* The thread library:
  - Bytecode threads: more clever use of non-blocking I/O, makes I/O
    operations faster.
  - POSIX threads: gcc-ism removed, should now compile on any ANSI C compiler.
  - Both: avoid memory leak in the Event module when a communication
    offer is never selected.

* The Unix library:
  - Fixed inversion of ctime and mtime in Unix.stat, Unix.fstat, Unix.lstat.
  - Unix.establish_connection: properly reclaim socket if connect fails.

* The DBM library: no longer crashes when calling Dbm.close twice.

* Emacs mode:
  - Updated with Garrigue and Zimmerman's latest version.
  - Now include an "ocamltags" script for using etags on OCaml sources.

* Win32 port:
  - Fixed end-of-line bug in ocamlcp causing problems with generated sources.


Objective Caml 2.01 (09 Dec 1998):
----------------------------------

* Typing:
  - Added warning for expressions of the form "a; b" where a does not have
    type "unit"; catches silly mistake such as
    "record.lbl = newval; ..." instead of "record.lbl <- newval; ...".
  - Typing bug in "let module" fixed.

* Compilation:
  - Fixed bug in compilation of recursive and mutually recursive classes.
  - Option -w to turn specific warnings on/off.
  - Option -cc to choose the C compiler used with ocamlc -custom and ocamlopt.

* Bytecode compiler and bytecode interpreter:
  - Intel x86: removed asm declaration causing "fixed or forbidden register
    spilled" error with egcs and gcc 2.8 (but not with gcc 2.7, go figure).
  - Revised handling of debugging information, allows faster linking with -g.

* Native-code compiler:
  - Fixed bugs in integer constant propagation.
  - Out-of-bound accesses in array and strings now raise an Invalid_argument
    exception (like the bytecode system) instead of stopping the program.
  - Corrected scheduling of bound checks.
  - Port to the StrongARM under Linux (e.g. Corel Netwinder).
  - I386: fixed bug in profiled code (ocamlopt -p).
  - Mips: switched to -n32 model under IRIX; dropped the Ultrix port.
  - Sparc: simplified the addressing modes, allows for better scheduling.
  - Fixed calling convention bug for Pervasives.modf.

* Toplevel:
  - #trace works again.
  - ocamlmktop: use matching ocamlc, not any ocamlc from the search path.

* Memory management:
  - Fixed bug in heap expansion that could cause the GC to loop.

* C interface:
  - New macros CAMLparam... and CAMLlocal... to simplify the handling
    of local roots in C code.
  - Simplified procedure for allocating and filling Caml blocks from C.
  - Declaration of string_length in <caml/mlvalues.h>.

* Standard library:
  - Module Format: added {get,set}_all_formatter_output_functions,
    formatter_of_out_channel, and the control sequence @<n> in printf.
  - Module List: added mem_assoc, mem_assq, remove, removeq.
  - Module Pervasives: added float_of_int (synonymous for float),
    int_of_float (truncate), int_of_char (Char.code), char_of_int (Char.chr),
    bool_of_string.
  - Module String: added contains, contains_from, rcontains_from.

* Unix library:
  - Unix.lockf: added F_RLOCK, F_TRLOCK; use POSIX locks whenever available.
  - Unix.tc{get,set}attr: added non-standard speeds 57600, 115200, 230400.
  - Unix.chroot: added.

* Threads:
  - Bytecode threads: improved speed of I/O scheduling.
  - Native threads: fixed a bug involving signals and exceptions
    generated from C.

* The "str" library:
  - Added Str.string_partial_match.
  - Bumped size of internal stack.

* ocamlyacc: emit correct '# lineno' directive for prelude part of .mly file.

* Emacs editing mode: updated with Jacques Garrigue's newest code.

* Windows port:
  - Added support for the "-cclib -lfoo" option (instead of
     -cclib /full/path/libfoo.lib as before).
  - Threads: fixed a bug at initialization time.

* Macintosh port: source code for Macintosh application merged in.


Objective Caml 2.00 (19 Aug 1998):
----------------------------------

* Language:
  - New class language.  See http://caml.inria.fr/ocaml/refman/
    for a tutorial (chapter 2) and for the reference manual (section 4.9).
  - Local module definitions "let module X = <module-expr> in <expr>".
  - Record copying with update "{r with lbl1 = expr1; ...}".
  - Array patterns "[|pat1; ...;patN|]" in pattern-matchings.
  - New reserved keywords: "object", "initializer".
  - No longer reserved: "closed", "protected".

* Bytecode compiler:
  - Use the same compact memory representations for float arrays, float
    records and recursive closures as the native-code compiler.
  - More type-dependent optimizations.
  - Added the -use_runtime and -make_runtime flags to build separately
    and reuse afterwards custom runtime systems
    (inspired by Fabrice Le Fessant's patch).

* Native-code compiler:
  - Cross-module constant propagation of integer constants.
  - More type-dependent optimizations.
  - More compact code generated for "let rec" over data structures.
  - Better code generated for "for" loops (test at bottom of code).
  - More aggressive scheduling of stores.
  - Added -p option for time profiling with gprof
    (fully supported on Intel x86/Linux and Alpha/Digital Unix only)
    (inspired by Aleksey Nogin's patch).
  - A case of bad spilling with high register pressure fixed.
  - Fixed GC bug when GC called from C without active Caml code.
  - Alpha: $gp handling revised to follow Alpha's standard conventions,
    allow running "atom" and "pixie" on ocamlopt-generated binaries.
  - Intel x86: use movzbl and movsbl systematically to load 8-bit and 16-bit
    quantities, no more hacks with partial registers (better for the
    Pentium Pro, worse for the Pentium).
  - PowerPC: more aggressive scheduling of return address reloading.
  - Sparc: scheduling bug related to register pairs fixed.

* Runtime system:
  - Better printing of uncaught exceptions (print a fully qualified
    name whenever possible).

* New ports:
  - Cray T3E (bytecode only) (in collaboration with CEA).
  - PowerMac under Rhapsody.
  - SparcStations under Linux.

* Standard library:
  - Added set_binary_mode_in and set_binary_mode_out in Pervasives
    to toggle open channels between text and binary modes.
  - output_value and input_value check that the given channel is in
    binary mode.
  - input_value no longer fails on very large marshalled data (> 16 Mbytes).
  - Module Arg: added option Rest.
  - Module Filename: temp_file no longer loops if temp dir doesn't exist.
  - Module List: added rev_append (tail-rec alternative to @).
  - Module Set: tell the truth about "elements" returning a sorted list;
    added min_elt, max_elt, singleton.
  - Module Sys: added Sys.time for simple measuring of CPU time.

* ocamllex:
  - Check for overflow when generating the tables for the automaton.
  - Error messages in generated .ml file now point to .mll source.
  - Added "let <id> = <regexp>" to name regular expressions
    (inspired by Christian Lindig's patch).

* ocamlyacc:
  - Better error recovery in presence of EOF tokens.
  - Error messages in generated .ml file now point to .mly source.
  - Generated .ml file now type-safe even without the generated .mli file.

* The Unix library:
  - Use float instead of int to represent Unix times (number of seconds
    from the epoch).  This fixes a year 2005 problem on 32-bit platforms.
    Functions affected: stat, lstat, fstat, time, gmtime, localtime,
    mktime, utimes.
  - Added putenv.
  - Better handling of "unknown" error codes (EUNKNOWNERR).
  - Fixed endianness bug in getservbyport.
  - win32unix (the Win32 implementation of the Unix library) now has
    the same interface as the unix implementation, this allows exchange
    of compiled .cmo and .cmi files between Unix and Win32.

* The thread libraries:
  - Bytecode threads: bug with escaping exceptions fixed.
  - System threads (POSIX, Win32): malloc/free bug fixed; signal bug fixed.
  - Both: added Thread.wait_signal to wait synchronously for signals.

* The graph library: bigger color cache.

* The str library: added Str.quote, Str.regexp_string,
  Str.regexp_string_case_fold.

* Emacs mode:
  - Fixed bug with paragraph fill.
  - Fixed bug with next-error under Emacs 20.


Objective Caml 1.07 (11 Dec 1997):
----------------------------------

* Native-code compiler:
  - Revised interface between generated code and GC, fixes serious GC
    problems with signals and native threads.
  - Added "-thread" option for compatibility with ocamlc.

* Debugger: correctly print instance variables of objects.

* Run-time system: ported to OpenBSD.

* Standard library: fixed wrong interface for Marshal.to_buffer and
  Obj.unmarshal.

* Num library: added Intel x86 optimized asm code (courtesy of
  Bernard Serpette).

* Thread libraries:
  - Native threads: fixed GC bugs and installation procedure.
  - Bytecode threads: fixed problem with "Marshal" module.
  - Both: added Event.always.

* MS Windows port: better handling of long command lines in Sys.command

Objective Caml 1.06 (18 Nov 1997):
----------------------------------

* Language:
  - Added two new keywords: "assert" (check assertion) and "lazy"
    (delay evaluation).
  - Allow identifiers to start with "_" (such identifiers are treated
    as lowercase idents).

* Objects:
  - Added "protected" methods (visible only from subclasses, can be hidden
    in class type declared in module signature).
  - Objects can be compared using generic comparison functions.
  - Fixed compilation of partial application of object constructors.

* Type system:
  - Occur-check now more strict (all recursions must traverse an object).
  - A few bugs fixed.

* Run-time system:
  - A heap compactor was implemented, so long-running programs can now
    fight fragmentation.
  - The meaning of the "space_overhead" parameter has changed.
  - The macros Push_roots and Pop_roots are superseded by Begin_roots* and
    End_roots.
  - Bytecode executable includes list of primitives used, avoids crashes
    on version mismatch.
  - Reduced startup overhead for marshalling, much faster marshalling of
    small objects.
  - New exception Stack_overflow distinct from Out_of_memory.
  - Maximum stack size configurable.
  - I/O revised for compatibility with compactor and with native threads.
  - All C code ANSIfied (new-style function declarations, etc).
  - Threaded code work on all 64-bit processors, not just Alpha/Digital Unix.
  - Better printing of uncaught exceptions.

* Both compilers:
  - Parsing: more detailed reporting of syntax errors (e.g. shows
    unmatched opening parenthesis on missing closing parenthesis).
  - Check consistency between interfaces (.cmi).
  - Revised rules for determining dependencies between modules.
  - Options "-verbose" for printing calls to C compiler, "-noassert"
    for turning assertion checks off.

* Native-code compiler:
  - Machine-dependent parts rewritten using inheritance instead of
    parameterized modules.
  - GC bug in value let rec fixed.
  - Port to Linux/Alpha.
  - Sparc: cleaned up use of %g registers, now compatible with Solaris threads.

* Top-level interactive system:
  - Can execute Caml script files given on command line.
  - Reads commands from ./.ocamlinit on startup.
  - Now thread-compatible.

* Standard library:
  - New library module: Lazy (delayed computations).
  - New library module: Marshal.  Allows marshalling to strings and
    transmission of closures between identical programs (SPMD parallelism).
  - Filename: "is_absolute" is superseded by "is_implicit" and "is_relative".
    To adapt old programs, change "is_absolute x" to "not (is_implicit x)"
    (but the new "is_relative" is NOT the opposite of the old "is_absolute").
  - Array, Hashtbl, List, Map, Queue, Set, Stack, Stream:
    the "iter" functions now take as argument a unit-returning function.
  - Format: added "printf" interface to the formatter (see the documentation).
    Revised behaviour of simple boxes: no more than one new line is output
    when consecutive break hints should lead to multiple line breaks.
  - Stream: revised implementation, renamed Parse_failure to Failure and
    Parse_error to Error (don't you love gratuitous changes?).
  - String: added index, rindex, index_from, rindex_from.
  - Array: added mapi, iteri, fold_left, fold_right, init.
  - Added Map.map, Set.subset, Printexc.to_string.

* ocamllex: lexers generated by ocamllex can now handle all characters,
  including '\000'.

* ocamlyacc: fixed bug with function closures returned by parser rules.

* Debugger:
  - Revised generation of events.
  - Break on function entrance.
  - New commands start/previous.
  - The command loadprinter now try to recursively load required
    modules.
  - Numerous small fixes.

* External libraries:
  - systhreads: can now use POSIX threads; POSIX and Win32 threads are
    now supported by the native-code compiler.
  - dbm and graph: work in native code.
  - num: fixed bug in Nat.nat_of_string.
  - str: fixed deallocation bug with case folding.
  - win32unix: use Win32 handles instead of (buggy) VC++ emulation of Unix
    file handles; added gettimeofday.

* Emacs editing mode and debugger interface updated to July '97 version.

Objective Caml 1.05 (21 Mar 1997):
----------------------------------

* Typing: fixed several bugs causing spurious type errors.

* Native-code compiler: fixed instruction selection bug causing GC to
see ill-formed pointers; fixed callbacks to support invocation from a
main program in C.

* Standard library: fixed String.lowercase; Weak now resists integers.

* Toplevel: multiple phrases without intermediate ";;" now really supported;
fixed value printing problems where the wrong printer was selected.

* Debugger: fixed printing problem with local references; revised
handling of checkpoints; various other small fixes.

* Macintosh port: fixed signed division problem in bytecomp/emitcode.ml

Objective Caml 1.04 (11 Mar 1997):
----------------------------------

* Replay debugger ported from Caml Light; added debugger support in
  compiler (option -g) and runtime system. Debugger is alpha-quality
  and needs testing.

* Parsing:
  - Support for "# linenum" directives.
  - At toplevel, allow several phrases without intermediate ";;".

* Typing:
  - Allow constraints on datatype parameters, e.g.
    type 'a foo = ... constraint 'a = 'b * 'c.
  - Fixed bug in signature matching in presence of free type variables '_a.
  - Extensive cleanup of internals of type inference.

* Native-code compilation:
  - Inlining of small functions at point of call (fairly conservative).
  - MIPS code generator ported to SGI IRIX 6.
  - Better code generated for large integer constants.
  - Check for urgent GC when allocating large objects in major heap.
  - PowerPC port: better scheduling, reduced TOC consumption.
  - HPPA port: handle long conditional branches gracefully,
    several span-dependent bugs fixed.

* Standard library:
  - More floating-point functions (all ANSI C float functions now available).
  - Hashtbl: added functorial interface (allow providing own equality
    and hash functions); rehash when resizing, avoid memory leak on
    Hashtbl.remove.
  - Added Char.uppercase, Char.lowercase, String.uppercase, String.lowercase,
    String.capitalize, String.uncapitalize.
  - New module Weak for manipulating weak pointers.
  - New module Callback for registering closures and exceptions to be
    used from C.

* Foreign interface:
  - Better support for callbacks (C calling Caml), exception raising
    from C, and main() in C. Added function to remove a global root.
  - Option -output-obj to package Caml code as a C library.

* Thread library: fixed bug in timed_read and timed_write operations;
  Lexing.from_function and Lexing.from_channel now reentrant.

* Unix interface: renamed EACCESS to EACCES (the POSIX name); added setsid;
  fixed bug in inet_addr_of_string for 64-bit platforms.

* Ocamlyacc: default error function no longer prevents error recovery.

* Ocamllex: fixed reentrancy problem w.r.t. exceptions during refill;
  fixed output problem (\r\r\n) under Win32.

* Macintosh port:
  - The makefiles are provided for compiling and installing O'Caml on
    a Macintosh with MPW 3.4.1.
  - An application with the toplevel in a window is forthcoming.

* Windows NT/95 port: updated toplevel GUI to that of Caml Light 0.73.

* Emacs editing mode and debugger interface included in distribution.


Objective Caml 1.03 (29 Oct 1996):
----------------------------------

* Typing:
  - bug with type names escaping their scope via unification with
    non-generalized type variables '_a completely fixed;
  - fixed bug in occur check : it was too restrictive;
  - fixed bug of coercion operators;
  - check that no two types of the same name are generated in a module
    (there was no check for classes);
  - "#install_printer" works again;
  - fixed bug in printing of subtyping errors;
  - in class interfaces, construct "method m" (without type) change
    the status of method m from abstract to concrete;
  - in a recursive definition of class interfaces, a class can now
    inherit from a previous class;
  - typing of a method make use of an eventual previously given type
    of this method, yielding clearer type errors.

* Compilation (ocamlc and ocamlopt):
  - fixed bug in compilation of classes.

* Native-code compilation:
  - optimization of functions taking tuples of arguments;
  - code emitter for the Motorola 680x0 processors (retrocomputing week);
  - Alpha/OSF1: generate frame descriptors, avoids crashes when e.g.
    exp() or log() cause a domain error; fixed bug with
    String.length "literal";
  - Sparc, Mips, HPPA: removed marking of scanned stack frames
    (benefits do not outweigh cost).

* Standard library:
  - Arg.parse now prints documentation for command-line options;
  - I/O buffers (types in_channel and out_channel) now heap-allocated,
    avoids crashing when closing a channel several times;
  - Overflow bug in compare() fixed;
  - GC bug in raising Sys_error from I/O functions fixed;
  - Parsing.symbol_start works even for epsilon productions.

* Foreign interface: main() in C now working, fixed bug in library
  order at link time.

* Thread library: guard against calling thread functions before Thread.create.

* Unix library: fixed getsockopt, setsockopt, open_process_{in,out}.

* Perl-free, cpp-free, cholesterol-free installation procedure.


Objective Caml 1.02 (27 Sep 1996):
----------------------------------

* Typing:
  - fixed bug with type names escaping their scope via unification
    with non-generalized type variables '_a;
  - keep #class abbreviations longer;
  - faster checking of well-formed abbreviation definitions;
  - stricter checking of "with" constraints over signatures (arity
    mismatch, overriding of an already manifest type).

* Compilation (ocamlc and ocamlopt):
  - fixed bug in compilation of recursive classes;
  - [|...|] and let...rec... allowed inside definitions of recursive
    data structures;

* Bytecode compilation: fixed overflow in linker for programs with
  more than 65535 globals and constants.

* Native-code compilation:
  - ocamlopt ported to HPPA under HP/UX, Intel x86 under Solaris 2,
    PowerMacintosh under MkLinux;
  - fixed two bugs related to floating-point arrays (one with "t array"
    where t is an abstract type implemented as float, one with
    comparison between two float arrays on 32 bit platforms);
  - fixed reloading/spilling problem causing non-termination of
    register allocation;
  - fixed bugs in handling of () causing loss of tail recursion;
  - fixed reloading bug in indirect calls.

* Windows NT/95 port:
  - complete port of the threads library (Pascal Cuoq);
  - partial port of the Unix library (Pascal Cuoq);
  - expansion of *, ? and @ on the command line.

* Standard library:
  - bug in in List.exists2 fixed;
  - bug in "Random.int n" for very large n on 64-bit machines fixed;
  - module Format: added a "general purpose" type of box (open_box);
    can output on several formatters at the same time.

* The "threads" library:
  - implementation on top of native threads available for Win32 and
    POSIX 1003.1c;
  - added -thread option to select a thread-safe version of the
    standard library, the ThreadIO module is no longer needed.

* The "graph" library: avoid invalid pixmaps when doing
  open_graph/close_graph several times.

* The "dynlink" library: support for "private" (no re-export) dynamic loading.

* ocamlyacc: skip '...' character literals correctly.

* C interface: C code linked with O'Caml code can provide its own main()
  and call caml_main() later.


Objective Caml 1.01 (12 Jun 1996):
----------------------------------

* Typing: better report of type incompatibilities;
  non-generalizable type variables in a struct...end no longer flagged
  immediately as an error;
  name clashes during "open" avoided.

* Fixed bug in output_value where identical data structures
  could have different external representations; this bug caused wrong
  "inconsistent assumptions" errors when checking compatibility of
  interfaces at link-time.

* Standard library: fixed bug in Array.blit on overlapping array sections

* Unmarshaling from strings now working.

* ocamlc, ocamlopt: new flags -intf and -impl to force compilation as
  an implementation/an interface, regardless of file extension;
  overflow bug on wide-range integer pattern-matchings fixed.

* ocamlc: fixed bytecode generation bug causing problems with compilation
  units defining more than 256 values

* ocamlopt, all platforms:
  fixed GC bug in "let rec" over data structures;
  link startup file first, fixes "undefined symbol" errors with some
  libraries.

* ocamlopt, Intel x86:
  more efficient calling sequence for calling C functions;
  floating-point wars, chapter 5: don't use float stack for holding
  float pseudo-registers, stack-allocating them is just as efficient.

* ocamlopt, Alpha and Intel x86: more compact calling sequence for garbage
  collection.

* ocamllex: generated automata no longer use callbacks for refilling
  the input buffer (works better with threads); character literals
  correctly skipped inside actions.

* ocamldep: "-I" directories now searched in the right order

* Thread library: incompatibilities with callbacks, signals, and
  dynamic linking removed; scheduling bug with Thread.wait fixed.

* New "dbm" library, interfaces with NDBM.

* Object-oriented extensions:
    instance variables can now be omitted in class types;
    some error messages have been made clearer;
    several bugs fixes.

Objective Caml 1.00 (9 May 1996):
---------------------------------

* Merge of Jérôme Vouillon and Didier Rémy's object-oriented
extensions.

* All libraries: all "new" functions renamed to "create" because "new"
is now a reserved keyword.

* Compilation of "or" patterns (pat1 | pat2) completely revised to
avoid code size explosion.

* Compiler support for preprocessing source files (-pp flag).

* Library construction: flag -linkall to force linking of all units in
a library.

* Native-code compiler: port to the Sparc under NetBSD.

* Toplevel: fixed bug when tracing several times the same function
under different names.

* New format for marshaling arbitrary data structures, allows
marshaling to/from strings.

* Standard library: new module Genlex (configurable lexer for streams)

* Thread library: much better support for I/O and blocking system calls.

* Graphics library: faster reclamation of unused pixmaps.

* Unix library: new functions {set,clear}_nonblock, {set,clear}_close_on_exec,
{set,get}itimer, inet_addr_any, {get,set}sockopt.

* Dynlink library: added support for linking libraries (.cma files).

Caml Special Light 1.15 (15 Mar 1996):
--------------------------------------

* Caml Special Light now runs under Windows NT and 95. Many thanks to
Kevin Gallo (Microsoft Research) who contributed his initial port.

* csllex now generates tables for a table-driven automaton.
The resulting lexers are smaller and run faster.

* Completely automatic configuration script.

* Typing: more stringent checking of module type definitions against
manifest module type specifications.

* Toplevel: recursive definitions of values now working.

* Native-code compiler, all platforms:
        toplevel "let"s with refutable patterns now working;
        fixed bug in assignment to float record fields;
        direct support for floating-point negation and absolute value.

* Native-code compiler, x86: fixed bug with tail calls (with more than
4 arguments) from a function with a one-word stack frame.

* Native-code compiler, Sparc: problem with -compact fixed.

* Thread library: support for non-blocking writes; scheduler revised.

* Unix library: bug in gethostbyaddr fixed; bounds checking for read,
write, etc.

Caml Special Light 1.14 (8 Feb 1996):
-------------------------------------

* cslopt ported to the PowerPC/RS6000 architecture. Better support for
AIX in the bytecode system as well.

* cslopt, all platforms: fixed bug in live range splitting around catch/exit.

* cslopt for the Intel (floating-point wars, chapter 4):
implemented Ershov's algorithm to minimize floating-point stack usage;
out-of-order pops fixed.

* Several bug fixes in callbacks and signals.

Caml Special Light 1.13 (4 Jan 1996):
-------------------------------------

* Pattern-matching compilation revised to factor out accesses inside
matched structures.

* Callbacks and signals now supported in cslopt.
Signals are only detected at allocation points, though.
Added callback functions with 2 and 3 arguments.

* More explicit error messages when a native-code program aborts due
to array or string bound violations.

* In patterns, "C _" allowed even if the constructor C has several arguments.

* && and || allowed as alternate syntax for & and or.

* cslopt for the Intel: code generation for floating-point
operations entirely redone for the third time (a pox on whomever at
Intel decided to organize the floating-point registers as a stack).

* cslopt for the Sparc: don't use Sparc V8 smul and sdiv instructions,
emulation on V7 processors is abysmal.

Caml Special Light 1.12 (30 Nov 1995):
--------------------------------------

* Fixed an embarrassing bug with references to floats.

Caml Special Light 1.11 (29 Nov 1995):
--------------------------------------

* Streams and stream parsers a la Caml Light are back (thanks to
Daniel de Rauglaudre).

* User-level concurrent threads, with low-level shared memory primitives
(locks and conditions) as well as channel-based communication primitives
with first-class synchronous events, in the style of Reppy's CML.

* The native-code compiler has been ported to the HP PA-RISC processor
running under NextStep (sorry, no HPUX, its linker keeps dumping
core on me).

* References not captured in a function are optimized into variables.

* Fixed several bugs related to exceptions.

* Floats behave a little more as specified in the IEEE standard
(believe it or not, but x < y is not the negation of x >= y).

* Lower memory consumption for the native-code compiler.

Caml Special Light 1.10 (07 Nov 1995):
--------------------------------------

* Many bug fixes (too many to list here).

* Module language: introduction of a "with module" notation over
signatures for concise sharing of all type components of a signature;
better support for concrete types in signatures.

* Native-code compiler: the Intel 386 version has been ported to
NextStep and FreeBSD, and generates better code (especially for
floats)

* Tools and libraries: the Caml Light profiler and library for
arbitrary-precision arithmetic have been ported (thanks to John
Malecki and Victor Manuel Gulias Fernandez); better docs for the Unix
and regexp libraries.

Caml Special Light 1.07 (20 Sep 1995):
--------------------------------------

* Syntax: optional ;; allowed in compilation units and structures
(back by popular demand)

* cslopt:
generic handling of float arrays fixed
direct function application when the function expr is not a path fixed
compilation of "let rec" over values fixed
multiple definitions of a value name in a module correctly handled
no calls to ranlib in Solaris

* csltop: #trace now working

* Standard library: added List.memq; documentation of Array fixed.

Caml Special Light 1.06 (12 Sep 1995):
--------------------------------------

* First public release.<|MERGE_RESOLUTION|>--- conflicted
+++ resolved
@@ -20,18 +20,16 @@
   [Flambda_middle_end].  Run [Un_anf] from the middle end, not [Cmmgen].
   (Mark Shinwell, review by Pierre Chambart)
 
-<<<<<<< HEAD
 - #8692: Remove Misc.may_map and similar
   (Leo White, review by Gabriel Scherer and Thomas Refis)
 
 - #8677: Use unsigned comparisons in amd64 and i386 emitter of Lcondbranch3.
   (Greta Yorsh, review by Xavier Leroy)
-=======
+
 ### Code generation and optimizations:
 
 - #8672: Optimise Switch code generation on booleans.
   (Stephen Dolan, review by Pierre Chambart)
->>>>>>> c91e2125
 
 ### Runtime system:
 
