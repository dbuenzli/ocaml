(***********************************************************************)
(*                                                                     *)
(*                                OCaml                                *)
(*                                                                     *)
(*            Xavier Leroy, projet Cristal, INRIA Rocquencourt         *)
(*                                                                     *)
(*  Copyright 1996 Institut National de Recherche en Informatique et   *)
(*  en Automatique.  All rights reserved.  This file is distributed    *)
(*  under the terms of the Q Public License version 1.0.               *)
(*                                                                     *)
(***********************************************************************)

(* Operations on module types *)

open Asttypes
open Path
open Types


let rec scrape env mty =
  match mty with
    Mty_ident p ->
      begin try
        scrape env (Env.find_modtype_expansion p env)
      with Not_found ->
        mty
      end
  | _ -> mty

let freshen mty =
  Subst.modtype Subst.identity mty

let rec strengthen env mty p =
  match scrape env mty with
    Mty_signature sg ->
      Mty_signature(strengthen_sig env sg p)
  | Mty_functor(param, arg, res)
    when !Clflags.applicative_functors && Ident.name param <> "*" ->
      Mty_functor(param, arg, strengthen env res (Papply(p, Pident param)))
  | mty ->
      mty

and strengthen_sig env sg p =
  match sg with
    [] -> []
  | (Sig_value(id, desc) as sigelt) :: rem ->
      sigelt :: strengthen_sig env rem p
  | Sig_type(id, decl, rs) :: rem ->
      let newdecl =
        match decl.type_manifest, decl.type_private, decl.type_kind with
          Some _, Public, _ -> decl
        | Some _, Private, (Type_record _ | Type_variant _) -> decl
        | _ ->
            let manif =
              Some(Btype.newgenty(Tconstr(Pdot(p, Ident.name id, nopos),
                                          decl.type_params, ref Mnil))) in
            if decl.type_kind = Type_abstract then
              { decl with type_private = Public; type_manifest = manif }
            else
              { decl with type_manifest = manif }
      in
      Sig_type(id, newdecl, rs) :: strengthen_sig env rem p
  | (Sig_typext(id, ext, es) as sigelt) :: rem ->
      sigelt :: strengthen_sig env rem p
  | Sig_module(id, md, rs) :: rem ->
      let str = strengthen_decl env md (Pdot(p, Ident.name id, nopos)) in
      Sig_module(id, str, rs)
      :: strengthen_sig (Env.add_module_declaration id md env) rem p
      (* Need to add the module in case it defines manifest module types *)
  | Sig_modtype(id, decl) :: rem ->
      let newdecl =
        match decl.mtd_type with
          None ->
            {decl with mtd_type = Some(Mty_ident(Pdot(p,Ident.name id,nopos)))}
        | Some _ ->
            decl
      in
      Sig_modtype(id, newdecl) ::
      strengthen_sig (Env.add_modtype id decl env) rem p
      (* Need to add the module type in case it is manifest *)
  | (Sig_class(id, decl, rs) as sigelt) :: rem ->
      sigelt :: strengthen_sig env rem p
  | (Sig_class_type(id, decl, rs) as sigelt) :: rem ->
      sigelt :: strengthen_sig env rem p

and strengthen_decl env md p =
  {md with md_type = strengthen env md.md_type p}

let () = Env.strengthen := strengthen

(* In nondep_supertype, env is only used for the type it assigns to id.
   Hence there is no need to keep env up-to-date by adding the bindings
   traversed. *)

type variance = Co | Contra | Strict

let nondep_supertype env mid mty =

  let rec nondep_mty env va mty =
    match mty with
      Mty_ident p ->
        if Path.isfree mid p then
          nondep_mty env va (Env.find_modtype_expansion p env)
        else mty
    | Mty_alias p ->
        if Path.isfree mid p then
          nondep_mty env va (Env.find_module p env).md_type
        else mty
    | Mty_signature sg ->
        Mty_signature(nondep_sig env va sg)
    | Mty_functor(param, arg, res) ->
        let var_inv =
          match va with Co -> Contra | Contra -> Co | Strict -> Strict in
        Mty_functor(param, Misc.may_map (nondep_mty env var_inv) arg,
                    nondep_mty
                      (Env.add_module ~arg:true param
                         (Btype.default_mty arg) env) va res)

  and nondep_sig env va = function
    [] -> []
  | item :: rem ->
      let rem' = nondep_sig env va rem in
      match item with
        Sig_value(id, d) ->
          Sig_value(id,
                    {d with val_type = Ctype.nondep_type env mid d.val_type})
          :: rem'
      | Sig_type(id, d, rs) ->
          Sig_type(id, Ctype.nondep_type_decl env mid id (va = Co) d, rs)
          :: rem'
<<<<<<< HEAD
      | Sig_exception(id, d) ->
          let d =
            {d with
             exn_args = match d.exn_args with
             | Cstr_tuple l ->
                 Cstr_tuple (List.map (Ctype.nondep_type env mid) l)
             | Cstr_record (id, l) ->
                 let field l =
                   {l with ld_type = Ctype.nondep_type env mid l.ld_type}
                 in
                 Cstr_record (id, List.map field l)
            }
          in
          Sig_exception(id, d) :: rem'
=======
      | Sig_typext(id, ext, es) ->
          Sig_typext(id, Ctype.nondep_extension_constructor env mid ext, es)
          :: rem'
>>>>>>> 047e0974
      | Sig_module(id, md, rs) ->
          Sig_module(id, {md with md_type=nondep_mty env va md.md_type}, rs)
          :: rem'
      | Sig_modtype(id, d) ->
          begin try
            Sig_modtype(id, nondep_modtype_decl env d) :: rem'
          with Not_found ->
            match va with
              Co -> Sig_modtype(id, {mtd_type=None; mtd_loc=Location.none;
                                     mtd_attributes=[]}) :: rem'
            | _  -> raise Not_found
          end
      | Sig_class(id, d, rs) ->
          Sig_class(id, Ctype.nondep_class_declaration env mid d, rs)
          :: rem'
      | Sig_class_type(id, d, rs) ->
          Sig_class_type(id, Ctype.nondep_cltype_declaration env mid d, rs)
          :: rem'

  and nondep_modtype_decl env mtd =
    {mtd with mtd_type = Misc.may_map (nondep_mty env Strict) mtd.mtd_type}

  in
    nondep_mty env Co mty

let enrich_typedecl env p decl =
  match decl.type_manifest with
    Some ty -> decl
  | None ->
      try
        let orig_decl = Env.find_type p env in
        if orig_decl.type_arity <> decl.type_arity
        then decl
        else {decl with type_manifest =
                Some(Btype.newgenty(Tconstr(p, decl.type_params, ref Mnil)))}
      with Not_found ->
        decl

let rec enrich_modtype env p mty =
  match mty with
    Mty_signature sg ->
      Mty_signature(List.map (enrich_item env p) sg)
  | _ ->
      mty

and enrich_item env p = function
    Sig_type(id, decl, rs) ->
      Sig_type(id,
                enrich_typedecl env (Pdot(p, Ident.name id, nopos)) decl, rs)
  | Sig_module(id, md, rs) ->
      Sig_module(id,
                  {md with
                   md_type = enrich_modtype env
                       (Pdot(p, Ident.name id, nopos)) md.md_type},
                 rs)
  | item -> item

let rec type_paths env p mty =
  match scrape env mty with
    Mty_ident p -> []
  | Mty_alias p -> []
  | Mty_signature sg -> type_paths_sig env p 0 sg
  | Mty_functor(param, arg, res) -> []

and type_paths_sig env p pos sg =
  match sg with
    [] -> []
  | Sig_value(id, decl) :: rem ->
      let pos' = match decl.val_kind with Val_prim _ -> pos | _ -> pos + 1 in
      type_paths_sig env p pos' rem
  | Sig_type(id, decl, _) :: rem ->
      Pdot(p, Ident.name id, nopos) :: type_paths_sig env p pos rem
  | Sig_module(id, md, _) :: rem ->
      type_paths env (Pdot(p, Ident.name id, pos)) md.md_type @
      type_paths_sig (Env.add_module_declaration id md env) p (pos+1) rem
  | Sig_modtype(id, decl) :: rem ->
      type_paths_sig (Env.add_modtype id decl env) p pos rem
  | (Sig_typext _ | Sig_class _) :: rem ->
      type_paths_sig env p (pos+1) rem
  | (Sig_class_type _) :: rem ->
      type_paths_sig env p pos rem

let rec no_code_needed env mty =
  match scrape env mty with
    Mty_ident p -> false
  | Mty_signature sg -> no_code_needed_sig env sg
  | Mty_functor(_, _, _) -> false
  | Mty_alias p -> true

and no_code_needed_sig env sg =
  match sg with
    [] -> true
  | Sig_value(id, decl) :: rem ->
      begin match decl.val_kind with
      | Val_prim _ -> no_code_needed_sig env rem
      | _ -> false
      end
  | Sig_module(id, md, _) :: rem ->
      no_code_needed env md.md_type &&
      no_code_needed_sig (Env.add_module_declaration id md env) rem
  | (Sig_type _ | Sig_modtype _ | Sig_class_type _) :: rem ->
      no_code_needed_sig env rem
  | (Sig_typext _ | Sig_class _) :: rem ->
      false


(* Check whether a module type may return types *)

let rec contains_type env = function
    Mty_ident path ->
      (try Misc.may (contains_type env) (Env.find_modtype path env).mtd_type
       with Not_found -> raise Exit)
  | Mty_signature sg ->
      contains_type_sig env sg
  | Mty_functor (_, _, body) ->
      contains_type env body
  | Mty_alias _ ->
      ()

and contains_type_sig env = List.iter (contains_type_item env)

and contains_type_item env = function
    Sig_type (_,({type_manifest = None} |
                 {type_kind = Type_abstract; type_private = Private}),_)
  | Sig_modtype _
  | Sig_exception (_, {exn_args = Cstr_record _}) ->
      raise Exit
  | Sig_module (_, {md_type = mty}, _) ->
      contains_type env mty
  | Sig_value _
  | Sig_type _
  | Sig_typext _
  | Sig_class _
  | Sig_class_type _ ->
      ()

let contains_type env mty =
  try contains_type env mty; false with Exit -> true


(* Remove module aliases from a signature *)

module P = struct
  type t = Path.t
  let compare p1 p2 =
    if Path.same p1 p2 then 0 else compare p1 p2
end
module PathSet = Set.Make (P)
module PathMap = Map.Make (P)
module IdentSet = Set.Make (struct type t = Ident.t let compare = compare end)

let rec get_prefixes = function
    Pident _ -> PathSet.empty
  | Pdot (p, _, _)
  | Papply (p, _) -> PathSet.add p (get_prefixes p)

let rec get_arg_paths = function
    Pident _ -> PathSet.empty
  | Pdot (p, _, _) -> get_arg_paths p
  | Papply (p1, p2) ->
      PathSet.add p2
        (PathSet.union (get_prefixes p2)
           (PathSet.union (get_arg_paths p1) (get_arg_paths p2)))

let rec rollback_path subst p =
  try Pident (PathMap.find p subst)
  with Not_found ->
    match p with
      Pident _ | Papply _ -> p
    | Pdot (p1, s, n) ->
        let p1' = rollback_path subst p1 in
        if Path.same p1 p1' then p else rollback_path subst (Pdot (p1', s, n))

let rec collect_ids subst bindings p =
    begin match rollback_path subst p with
      Pident id ->
        let ids =
          try collect_ids subst bindings (Ident.find_same id bindings)
          with Not_found -> IdentSet.empty
        in
        IdentSet.add id ids
    | _ -> IdentSet.empty
    end

let collect_arg_paths mty =
  let open Btype in
  let paths = ref PathSet.empty
  and subst = ref PathMap.empty
  and bindings = ref Ident.empty in
  (* let rt = Ident.create "Root" in
     and prefix = ref (Path.Pident rt) in *)
  let it_path p = paths := PathSet.union (get_arg_paths p) !paths
  and it_signature_item it si =
    type_iterators.it_signature_item it si;
    match si with
      Sig_module (id, {md_type=Mty_alias p}, _) ->
        bindings := Ident.add id p !bindings
    | Sig_module (id, {md_type=Mty_signature sg}, _) ->
        List.iter
          (function Sig_module (id', _, _) ->
              subst :=
                PathMap.add (Pdot (Pident id, Ident.name id', -1)) id' !subst
            | _ -> ())
          sg
    | _ -> ()
  in
  let it = {type_iterators with it_path; it_signature_item} in
  it.it_module_type it mty;
  it.it_module_type unmark_iterators mty;
  PathSet.fold (fun p -> IdentSet.union (collect_ids !subst !bindings p))
    !paths IdentSet.empty

let rec remove_aliases env excl mty =
  match mty with
    Mty_signature sg ->
      Mty_signature (remove_aliases_sig env excl sg)
  | Mty_alias _ ->
      remove_aliases env excl (Env.scrape_alias env mty)
  | mty ->
      mty

and remove_aliases_sig env excl sg =
  match sg with
    [] -> []
  | Sig_module(id, md, rs) :: rem  ->
      let mty =
        match md.md_type with
          Mty_alias _ when IdentSet.mem id excl ->
            md.md_type
        | mty ->
            remove_aliases env excl mty
      in
      Sig_module(id, {md with md_type = mty} , rs) ::
      remove_aliases_sig (Env.add_module id mty env) excl rem
  | Sig_modtype(id, mtd) :: rem ->
      Sig_modtype(id, mtd) ::
      remove_aliases_sig (Env.add_modtype id mtd env) excl rem
  | it :: rem ->
      it :: remove_aliases_sig env excl rem

let remove_aliases env sg =
  let excl = collect_arg_paths sg in
  (* PathSet.iter (fun p -> Format.eprintf "%a@ " Printtyp.path p) excl;
  Format.eprintf "@."; *)
  remove_aliases env excl sg<|MERGE_RESOLUTION|>--- conflicted
+++ resolved
@@ -128,26 +128,9 @@
       | Sig_type(id, d, rs) ->
           Sig_type(id, Ctype.nondep_type_decl env mid id (va = Co) d, rs)
           :: rem'
-<<<<<<< HEAD
-      | Sig_exception(id, d) ->
-          let d =
-            {d with
-             exn_args = match d.exn_args with
-             | Cstr_tuple l ->
-                 Cstr_tuple (List.map (Ctype.nondep_type env mid) l)
-             | Cstr_record (id, l) ->
-                 let field l =
-                   {l with ld_type = Ctype.nondep_type env mid l.ld_type}
-                 in
-                 Cstr_record (id, List.map field l)
-            }
-          in
-          Sig_exception(id, d) :: rem'
-=======
       | Sig_typext(id, ext, es) ->
           Sig_typext(id, Ctype.nondep_extension_constructor env mid ext, es)
           :: rem'
->>>>>>> 047e0974
       | Sig_module(id, md, rs) ->
           Sig_module(id, {md with md_type=nondep_mty env va md.md_type}, rs)
           :: rem'
@@ -273,7 +256,7 @@
     Sig_type (_,({type_manifest = None} |
                  {type_kind = Type_abstract; type_private = Private}),_)
   | Sig_modtype _
-  | Sig_exception (_, {exn_args = Cstr_record _}) ->
+  | Sig_typext (_, {ext_args = Cstr_record _}, _) ->
       raise Exit
   | Sig_module (_, {md_type = mty}, _) ->
       contains_type env mty
